# Copyright 2023 The DLRover Authors. All rights reserved.
# Licensed under the Apache License, Version 2.0 (the "License");
# you may not use this file except in compliance with the License.
# You may obtain a copy of the License at
#
# http://www.apache.org/licenses/LICENSE-2.0
#
# Unless required by applicable law or agreed to in writing, software
# distributed under the License is distributed on an "AS IS" BASIS,
# WITHOUT WARRANTIES OR CONDITIONS OF ANY KIND, either express or implied.
# See the License for the specific language governing permissions and
# limitations under the License.

from setuptools import find_packages, setup

install_requires = [
    "grpcio-tools==1.34.1",
    "protobuf>=3.15.3,<4.0dev",
    "psutil",
    "urllib3<1.27,>=1.21.1",
]


extra_require = {
    "master": ["kubernetes", "ray"],
    "tensorflow": ["tensorflow"],
    "torch": ["torch"],
}


setup(
    name="dlrover",
<<<<<<< HEAD
    version="0.1.1",
=======
    version="0.2.0rc0.dev0",
>>>>>>> 8f0b7c42
    description="An Automatic Distributed Deep Learning Framework",
    long_description="DLRover helps model developers focus on model algorithm"
    " itself, without taking care of any engineering stuff,"
    " say, hardware acceleration, distribute running, etc."
    " It provides static and dynamic nodes' configuration automatically,"
    ", before and during a model training job running on k8s",
    long_description_content_type="text/markdown",
    author="Ant Group",
    url="https://github.com/intelligent-machine-learning/dlrover",
    install_requires=install_requires,
    extras_require=extra_require,
    python_requires=">=3.5",
    packages=find_packages(
        exclude=[
            "model_zoo*",
        ]
    ),
    package_data={
        "": [
            "proto/*",
            "docker/*",
            "Makefile",
        ]
    },
)<|MERGE_RESOLUTION|>--- conflicted
+++ resolved
@@ -30,11 +30,7 @@
 
 setup(
     name="dlrover",
-<<<<<<< HEAD
     version="0.1.1",
-=======
-    version="0.2.0rc0.dev0",
->>>>>>> 8f0b7c42
     description="An Automatic Distributed Deep Learning Framework",
     long_description="DLRover helps model developers focus on model algorithm"
     " itself, without taking care of any engineering stuff,"
