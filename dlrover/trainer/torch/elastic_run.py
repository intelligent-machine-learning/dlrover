--- conflicted
+++ resolved
@@ -11,21 +11,15 @@
 # See the License for the specific language governing permissions and
 # limitations under the License.
 
-<<<<<<< HEAD
 import functools
 import os
 import socket
 import tempfile
 import time
 import uuid
-from datetime import timedelta
-=======
+from datetime import datetime, timedelta
 import json
-import time
-import uuid
 from dataclasses import dataclass
-from datetime import datetime
->>>>>>> 3cb888fe
 from typing import Any, Callable, Dict, List, Optional, Union
 
 import torch.distributed.elastic.timer as timer
@@ -57,14 +51,10 @@
 from torch.distributed.launcher.api import LaunchConfig, _get_entrypoint_name
 from torch.distributed.run import config_from_args, parse_args
 
-<<<<<<< HEAD
 from dlrover.python.common.constants import NodeEnv
 from dlrover.python.common.log import default_logger as logger
 from dlrover.python.elastic_agent.master_client import GlobalMasterClient
 from dlrover.python.elastic_agent.torch.master_kv_store import MasterKVStore
-=======
-from dlrover.python.elastic_agent.master_client import GlobalMasterClient
->>>>>>> 3cb888fe
 
 __all__ = ["LaunchConfig", "elastic_launch", "launch_agent"]
 
@@ -199,8 +189,8 @@
         self._log_dir = log_dir or tempfile.mkdtemp(prefix="torchelastic_")
         self._worker_watchdog: Optional[timer.FileTimerServer] = None
         self._reamining_fo_count: int = self._remaining_restarts
-<<<<<<< HEAD
         self._node_id = node_id
+        self._client = GlobalMasterClient.MASTER_CLIENT
 
     @prof
     def _rendezvous(self, worker_group: WorkerGroup) -> None:
@@ -313,9 +303,6 @@
             )
             workers.append(worker)
         return workers
-=======
-        self._client = GlobalMasterClient.MASTER_CLIENT
->>>>>>> 3cb888fe
 
     def _invoke_run(self, role: str = DEFAULT_ROLE) -> RunResult:
         # NOTE: currently only works for a single role
