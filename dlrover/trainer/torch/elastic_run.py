# Copyright 2023 The DLRover Authors. All rights reserved.
# Licensed under the Apache License, Version 2.0 (the "License");
# you may not use this file except in compliance with the License.
# You may obtain a copy of the License at
#
# http://www.apache.org/licenses/LICENSE-2.0
#
# Unless required by applicable law or agreed to in writing, software
# distributed under the License is distributed on an "AS IS" BASIS,
# WITHOUT WARRANTIES OR CONDITIONS OF ANY KIND, either express or implied.
# See the License for the specific language governing permissions and
# limitations under the License.


"""
``dlrover-run`` provides a superset of the functionality as ``torchrun``
with the following additional functionalities:

1. Check the network of node to detect the fault node or straggler.

2. `rdzv-endpoint`, `rdzv-backend` and `rdzv-id` are not required for
multi-node multi-worker.

Usage
--------

Run in the worker Pod with GPU of ElasticJob.
++++++++++++++++++++++++++++++

::

    dlrover-run
        --auto-config
        YOUR_TRAINING_SCRIPT.py (--arg1 ... train script args...)

auto-config will set the nnodes as the number of nodes in a job,
nproc_per_node as the number of available GPUs. If the number of
nodes >= 4, it will set the network-check as True. If network-check is True,
dlrover-run will launch simple tasks on each node to check wether
the node is slow or fault.

Single-node multi-worker
++++++++++++++++++++++++++++++

::

    dlrover-run
        --standalone
        --nproc-per-node=$NUM_TRAINERS
        YOUR_TRAINING_SCRIPT.py (--arg1 ... train script args...)

multi-node multi-worker
+++++++++++++++++++++++++++++++++++

::

    dlrover-run
        --nnodes=$NUM_NODES
        --nproc-per-node=$NUM_TRAINERS
        --max-restarts=3
        YOUR_TRAINING_SCRIPT.py (--arg1 ... train script args...)

Elastic (``min=1``, ``max=4``, tolerates up to 3 membership
changes or failures)
+++++++++++++++++++++++++++++++++++++++++++++++++++++++++++++++++++++++++++++++++++

::

    dlrover-run
        --nnodes=1:4
        --nproc-per-node=$NUM_TRAINERS
        --max-restarts=3
        YOUR_TRAINING_SCRIPT.py (--arg1 ... train script args...)

Note on rendezvous backend
------------------------------

For multi-node training you need to specify:

1. ``--network-check``: Bool, whether to check the node network to find the
    fault node or straggler.
2. ``--rdzv-conf``: We can set timeout into rdzv_conf like
    ```--rdzv-conf join_timeout=600,lastcall_timeout=60,pend_timeout=3600`.

For auto-tuning parallelism configuration, you need to specify:

1. ``--auto-tunning``: Whether to auto tune the batch size and learning rate.
"""

import os
import socket
import sys
import telnetlib
import time
import uuid
from datetime import datetime
from typing import Callable, List, Tuple, Union

from torch.distributed.argparse_util import check_env, env
from torch.distributed.elastic.multiprocessing.api import SubprocessHandler
from torch.distributed.elastic.multiprocessing.errors import record
from torch.distributed.launcher.api import launch_agent as torch_launch_agent
from torch.distributed.run import (
    config_from_args,
    get_args_parser,
    parse_min_max_nnodes,
)

from dlrover.python.common import env_utils, grpc
from dlrover.python.common.constants import (
    Accelerators,
    NodeEnv,
    NodeErrorMessage,
    TrainingExceptionLevel,
)
from dlrover.python.common.log import default_logger as logger
from dlrover.python.elastic_agent.master_client import MasterClient
from dlrover.python.elastic_agent.torch.training import (
    ElasticLaunchConfig,
    launch_agent,
)
from dlrover.trainer.torch.utils import version_less_than_230


def parse_args(args):
    parser = get_args_parser()
    parser.allow_abbrev = False
    parser.add_argument(
        "--network-check",
        "--network_check",
        action=check_env,
        help="Whether to check network before starting training process.",
    )
    parser.add_argument(
        "--comm-perf-test",
        "--comm_perf_test",
        action=check_env,
        help="Whether to test the communication performance.",
    )
    parser.add_argument(
        "--node_unit",
        "--node-unit",
        type=int,
        action=env,
        default=1,
        help="The number unit of nodes to schedule. The scheduled number of "
        "nodes should be a multiple of node_unit.",
    )
    parser.add_argument(
        "--auto_config",
        "--auto-config",
        action=check_env,
        help="Whether to automatically configure the nnodes "
        "and nproc_per_nodes.",
    )
    parser.add_argument(
        "--auto_tunning",
        "--auto-tunning",
        action=check_env,
        help="Whether to auto-tune the parallel configuraion.",
    )
    parser.add_argument(
        "--exclude-straggler",
        "--exclude_straggler",
        action=check_env,
        help="Bool, The node will exit if the node is straggler and "
        "the argument is True. The argument only works when network-check "
        "is True.",
    )
    parser.add_argument(
        "--save_at_breakpoint",
        "--save-at-breakpoint",
        action=check_env,
        help="Bool. If True, the agent in the main process will save the "
        "checkpoint in the memory to the storage if the training "
        "process fails.",
    )
    parser.add_argument(
        "--accelerator",
        type=str,
        action=env,
        default=Accelerators.NVIDIA_GPU,
        choices=[Accelerators.NVIDIA_GPU, Accelerators.ASCEND_NPU],
        help="The type of accelerator chip of the machine.",
    )
    parser.add_argument(
<<<<<<< HEAD
        "--log_file",
        "--log-file",
        type=str,
        action=env,
        default="",
        help="The training log file.",
=======
        "--training_port",
        "--training-port",
        type=int,
        action=env,
        default=60000,
        help="The start of training port.",
>>>>>>> cc3711a1
    )
    return parser.parse_args(args)


class elastic_launch:
    """
    Launches an torchelastic agent on the container
    that invoked the entrypoint.

        1. Pass the ``entrypoint`` arguments as non ``kwargs``
            (e.g. no named parameters)/
           ``entrypoint`` can be a function or a command.
        2. The return value is a map of each worker's output mapped
           by their respective global rank.

    Usage

    ::

    def worker_fn(foo):
        # ...

    def main():
        # entrypoint is a function.
        outputs = elastic_launch(LaunchConfig, worker_fn)(foo)
        # return rank 0's output
        return outputs[0]

        # entrypoint is a command and ``script.py`` is the python module.
        outputs = elastic_launch(LaunchConfig, "script.py")(args)
        outputs = elastic_launch(LaunchConfig, "python")("script.py")
    """

    def __init__(
        self,
        config: ElasticLaunchConfig,
        entrypoint: Union[Callable, str, None],
        use_dlrover_launch: bool,
    ):
        self._config = config
        self._entrypoint = entrypoint
        self._use_dlrover_launch = use_dlrover_launch

    def __call__(self, *args):
        if self._use_dlrover_launch:
            return launch_agent(self._config, self._entrypoint, list(args))
        else:
            return torch_launch_agent(
                self._config, self._entrypoint, list(args)
            )


def _launch_dlrover_local_master(master_addr, job_name, node_num):
    """Launch a subprocess to run the DLrover master."""
    logger.info(f"Start dlrover master with addr {master_addr}")
    if not master_addr:
        host = "127.0.0.1"
        port = grpc.find_free_port()
    else:
        host = master_addr.split(":")[0]
        port = int(master_addr.split(":")[1])
    cmd = os.getenv("PYTHON_EXEC", sys.executable)
    args = (
        "-u",
        "-m",
        "dlrover.python.master.main",
        "--port",
        f"{port}",
        "--node_num",
        f"{node_num}",
        "--job_name",
        job_name,
        "--platform",
        "local",
    )
    if version_less_than_230():
        handler = SubprocessHandler(cmd, args, {}, "", "")
    else:
        handler = SubprocessHandler(cmd, args, {}, "", "", 0)

    dlrover_master_addr = f"{host}:{port}"
    return handler, dlrover_master_addr


def _check_dlrover_master_available(addr, timeout=120):
    """Verify that the master grpc servicer is available."""
    if not addr:
        return False
    host = addr.split(":")[0]
    port = int(addr.split(":")[1])
    start_time = time.time()
    while True:
        try:
            telnetlib.Telnet(host=host, port=port, timeout=3)
            logger.info("DLRover job master starts!")
            return True
        except (socket.timeout, ConnectionRefusedError):
            time.sleep(1)
        except socket.gaierror as e:
            client = MasterClient.singleton_instance(addr)
            client.report_failures(
                NodeErrorMessage.SOCKET_GAIERROR,
                level=TrainingExceptionLevel.NODE_ERROR,
            )
            raise e

        if time.time() - start_time > timeout:
            return False


def _elastic_config_from_args(
    args,
) -> Tuple[ElasticLaunchConfig, Union[Callable, str], List[str]]:
    config, cmd, cmd_args = config_from_args(args)
    elastic_config = ElasticLaunchConfig(**config.__dict__)

    # PyTorch >= 2.3.0 remove log_dir in the LaunchConfig.
    if not version_less_than_230():
        elastic_config.log_dir = config.logs_specs.root_log_dir
    elastic_config.network_check = getattr(args, "network_check", False)
    elastic_config.comm_perf_test = getattr(args, "comm_perf_test", False)
    elastic_config.auto_tunning = getattr(args, "auto_tunning", False)
    elastic_config.auto_config = getattr(args, "auto_config", False)
    elastic_config.accelerator = getattr(
        args, "accelerator", Accelerators.NVIDIA_GPU
    )
    elastic_config.exclude_straggler = getattr(
        args, "exclude_straggler", False
    )
    elastic_config.set_node_unit(getattr(args, "node_unit", 1))
    elastic_config.training_port = getattr(args, "training_port", 60000)
    elastic_config.save_at_breakpoint = getattr(
        args, "save_at_breakpoint", False
    )
    elastic_config.log_file = getattr(args, "log_file", "")
    elastic_config.auto_configure_params()
    elastic_config.rdzv_backend = "dlrover-master"
    elastic_config.rdzv_endpoint = ""
    join_timeout = elastic_config.rdzv_configs.get("join_timeout", 600)
    elastic_config.rdzv_configs["timeout"] = join_timeout
    return elastic_config, cmd, cmd_args


def _check_to_use_dlrover_run(master_addr, max_nodes, timeout=120):
    if _check_dlrover_master_available(master_addr, timeout):
        return True
    elif max_nodes == 1:
        logger.info("Use native torchrun to start job on the single node.")
        return False
    elif not master_addr:
        raise ValueError(
            "DLRover job master address cannot be empty. "
            f"Please set the env {NodeEnv.DLROVER_MASTER_ADDR} as "
            "the address of node rank 0"
        )
    else:
        raise ValueError(f"{master_addr} is not connected. ")


def run(args):
    master_handler = None
    master_addr = os.getenv(NodeEnv.DLROVER_MASTER_ADDR, "")
    node_rank = env_utils.get_node_rank()
    timestamp = datetime.now().strftime("%Y%m%d_%H%M%S_%f")
    job_name = os.getenv(NodeEnv.JOB_NAME, f"standalone_{timestamp}")
    os.environ[NodeEnv.TORCHELASTIC_RUN_ID] = job_name
    dlrover_master_ready = grpc.addr_connected(master_addr)
    _, max_nodes = parse_min_max_nnodes(args.nnodes)
    if not dlrover_master_ready and node_rank == 0:
        # Only start the dlrover master on the rank-0 node.
        master_handler, master_addr = _launch_dlrover_local_master(
            master_addr,
            job_name,
            max_nodes,
        )
        logger.info(f"Set the dlrover master addr as {master_addr}")
        os.environ[NodeEnv.DLROVER_MASTER_ADDR] = master_addr
    use_dlrover_launch = _check_to_use_dlrover_run(master_addr, max_nodes)

    if args.standalone and not use_dlrover_launch:
        args.rdzv_backend = "c10d"
        args.rdzv_endpoint = "localhost:29400"
        args.rdzv_id = str(uuid.uuid4())
        logger.info(
            f"\n**************************************\n"
            f"Rendezvous info:\n"
            f"--rdzv-backend={args.rdzv_backend} "
            f"--rdzv-endpoint={args.rdzv_endpoint} "
            f"--rdzv-id={args.rdzv_id}\n"
            f"**************************************\n"
        )

    config, cmd, cmd_args = _elastic_config_from_args(args)
    config.run_id = job_name
    config.role = "dlrover-trainer"
    try:
        elastic_launch(
            config=config,
            entrypoint=cmd,
            use_dlrover_launch=use_dlrover_launch,
        )(*cmd_args)
    finally:
        if master_handler:
            master_handler.close()


@record
def main(args=None):
    args = parse_args(args)
    run(args)


if __name__ == "__main__":
    main()<|MERGE_RESOLUTION|>--- conflicted
+++ resolved
@@ -184,21 +184,20 @@
         help="The type of accelerator chip of the machine.",
     )
     parser.add_argument(
-<<<<<<< HEAD
         "--log_file",
         "--log-file",
         type=str,
         action=env,
         default="",
         help="The training log file.",
-=======
+    )
+    parser.add_argument(
         "--training_port",
         "--training-port",
         type=int,
         action=env,
         default=60000,
         help="The start of training port.",
->>>>>>> cc3711a1
     )
     return parser.parse_args(args)
 
