# Copyright 2024 The DLRover Authors. All rights reserved.
# Licensed under the Apache License, Version 2.0 (the "License");
# you may not use this file except in compliance with the License.
# You may obtain a copy of the License at
#
# http://www.apache.org/licenses/LICENSE-2.0
#
# Unless required by applicable law or agreed to in writing, software
# distributed under the License is distributed on an "AS IS" BASIS,
# WITHOUT WARRANTIES OR CONDITIONS OF ANY KIND, either express or implied.
# See the License for the specific language governing permissions and
# limitations under the License.

import json
import queue
import threading
from abc import ABCMeta
from datetime import datetime
from queue import Queue
from typing import Dict, Optional

from dlrover.python.common.log import default_logger as logger
from dlrover.python.diagnosis.common.constants import (
    DiagnosisActionType,
    DiagnosisConstant,
)
from dlrover.python.util.time_util import has_expired


class DiagnosisAction(metaclass=ABCMeta):
    """
    Operation to be done after diagnostician.

    Args:
        action_type (DiagnosisActionType): Type of action.
        instance (Optional): Instance id(nod id). Defaults to -1(Master).
        timestamp (Optional[datetime.datetime]): Timestamp of action. Unit: ms.
            Defaults to current time.
        expired_time_period (Optional): Milliseconds of expired time period.
            Unit: ms. Defaults to 60 seconds.
    """

    def __init__(
        self,
        action_type=DiagnosisActionType.NONE,
<<<<<<< HEAD
        instance=DiagnosisConstant.MASTER_INSTANCE,
        timestamp=0,
        expired_time_period=60 * 1000,
=======
        instance: int = DiagnosisConstant.LOCAL_INSTANCE,
        timestamp: float = 0,
        expired_time_period: int = 60 * 1000,
>>>>>>> a6153a64
    ):
        self._action_type = action_type
        self._instance: int = instance
        if timestamp == 0:
            self._timestamp = datetime.now().timestamp()
        else:
            self._timestamp = timestamp

        if expired_time_period == 0:
            self._expired_time_period = (
                DiagnosisConstant.ACTION_EXPIRED_TIME_PERIOD_DEFAULT
            )
        else:
            self._expired_time_period = expired_time_period

    @property
    def action_type(self):
        return self._action_type

    @property
    def instance(self):
        return self._instance

    @property
    def timestamp(self):
        return self._timestamp

    @property
    def expired_timestamp(self):
        return self._timestamp + self._expired_time_period

    def is_expired(self) -> bool:
        return has_expired(self._timestamp, self._expired_time_period)

    def to_json(self):
        data = {k.lstrip("_"): v for k, v in self.__dict__.items()}
        return json.dumps(data)

    @classmethod
    def from_json(cls, json_data):
        return cls(**json.loads(json_data))


class NoAction(DiagnosisAction):
    def __init__(self):
        super(NoAction, self).__init__(action_type=DiagnosisActionType.NONE)


class EventAction(DiagnosisAction):
    """Output the specified event."""

    def __init__(
        self,
        event_type: str = "",
        event_instance: str = "",
        event_action: str = "",
        event_msg: str = "",
        event_labels: Optional[Dict[str, str]] = None,
        timestamp=0,
        expired_time_period=0,
    ):
        super().__init__(
            DiagnosisActionType.EVENT,
            timestamp=timestamp,
            expired_time_period=expired_time_period,
        )
        self._event_type = event_type
        self._event_instance = event_instance
        self._event_action = event_action
        self._event_msg = event_msg
        self._event_labels = event_labels

    @property
    def event_type(self):
        return self._event_type

    @property
    def event_instance(self):
        return self._event_instance

    @property
    def event_action(self):
        return self._event_action

    @property
    def event_msg(self):
        return self._event_msg

    @property
    def event_labels(self):
        return self._event_labels


class NodeAction(DiagnosisAction):
    def __init__(
        self,
        node_status: str = "",
        reason: str = "",
        node_id=DiagnosisConstant.LOCAL_INSTANCE,
        action_type=DiagnosisActionType.NONE,
        timestamp=0,
        expired_time_period=0,
    ):
        super().__init__(
            action_type,
            node_id,
            timestamp,
            expired_time_period,
        )
        self._node_status = node_status
        self._reason = reason

    @property
    def node_id(self):
        return self.instance

    @property
    def node_status(self):
        return self._node_status

    @property
    def reason(self):
        return self._reason


def is_same_action(action1: DiagnosisAction, action2: DiagnosisAction) -> bool:
    return False


class DiagnosisActionQueue:
    def __init__(self):
        self._actions: Dict[int, Queue[DiagnosisAction]] = {}
        self._lock = threading.Lock()

    def add_action(self, new_action: DiagnosisAction):
        with self._lock:
            instance = new_action.instance
            if instance not in self._actions:
                self._actions[instance] = Queue(maxsize=10)
            ins_actions = self._actions[instance]
            try:
                ins_actions.put(new_action, timeout=3)
                logger.info(f"New diagnosis action {new_action}")
            except queue.Full:
                logger.warning(
                    f"Diagnosis actions for {instance} is full, "
                    f"skip action: {new_action}."
                )

    def next_action(
        self,
        instance=DiagnosisConstant.LOCAL_INSTANCE,
    ) -> DiagnosisAction:
        with self._lock:
            while True:
                if (
                    instance not in self._actions
                    or self._actions[instance].empty()
                ):
                    return DiagnosisAction()
                action = self._actions[instance].get()
                if not action.is_expired():
                    return action
                else:
                    logger.info(f"Skip expired diagnosis action: {action}.")<|MERGE_RESOLUTION|>--- conflicted
+++ resolved
@@ -43,15 +43,9 @@
     def __init__(
         self,
         action_type=DiagnosisActionType.NONE,
-<<<<<<< HEAD
-        instance=DiagnosisConstant.MASTER_INSTANCE,
-        timestamp=0,
-        expired_time_period=60 * 1000,
-=======
         instance: int = DiagnosisConstant.LOCAL_INSTANCE,
         timestamp: float = 0,
         expired_time_period: int = 60 * 1000,
->>>>>>> a6153a64
     ):
         self._action_type = action_type
         self._instance: int = instance
