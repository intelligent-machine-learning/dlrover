--- conflicted
+++ resolved
@@ -1136,7 +1136,10 @@
     def update_node_required_info_callback(self):
         self._worker_manager.update_node_required_info(self._nodes_required)
 
-<<<<<<< HEAD
+    def update_succeeded_node(self, node_id, node_type):
+        with self._lock:
+            super().update_succeeded_node(node_id, node_type)
+
     def get_node_required_info(self):
         return self._nodes_required
 
@@ -1148,11 +1151,6 @@
 
     def get_job_strategy(self):
         return self._job_args.distribution_strategy
-=======
-    def update_succeeded_node(self, node_id, node_type):
-        with self._lock:
-            super().update_succeeded_node(node_id, node_type)
->>>>>>> 0ef290a8
 
 
 def create_job_manager(args: JobArgs, speed_monitor) -> DistributedJobManager:
