# Copyright 2022 The DLRover Authors. All rights reserved.
# Licensed under the Apache License, Version 2.0 (the "License");
# you may not use this file except in compliance with the License.
# You may obtain a copy of the License at
#
# http://www.apache.org/licenses/LICENSE-2.0
#
# Unless required by applicable law or agreed to in writing, software
# distributed under the License is distributed on an "AS IS" BASIS,
# WITHOUT WARRANTIES OR CONDITIONS OF ANY KIND, either express or implied.
# See the License for the specific language governing permissions and
# limitations under the License.

from abc import ABCMeta, abstractmethod
from queue import Queue
from typing import Dict

from dlrover.python.common.log import default_logger as logger
<<<<<<< HEAD
from dlrover.python.common.node import Node
from dlrover.python.diagnosis.common.constants import DiagnosisActionType
=======
>>>>>>> a38cf824
from dlrover.python.diagnosis.common.diagnosis_action import DiagnosisAction
from dlrover.python.master.hyperparams.simple_strategy_generator import (
    SimpleStrategyGenerator,
)
from dlrover.python.master.monitor.error_monitor import ErrorMonitor
from dlrover.python.master.monitor.speed_monitor import SpeedMonitor
from dlrover.python.master.node.job_context import get_job_context
from dlrover.python.master.node.training_node import (
    SyncNodeTrainingPorts,
    TrainingNodeConfig,
)
from dlrover.python.master.resource.job import JobResource
from dlrover.python.master.watcher.base_watcher import NodeEvent
from dlrover.python.scheduler.job import JobArgs
from dlrover.python.scheduler.kubernetes import k8sClient


class JobManager(metaclass=ABCMeta):
    """The manager manages the status of a job including the running
    nodes and training hyper-parameters.
    """

    def __init__(
        self,
        job_args: JobArgs,
        speed_monitor=None,
        error_monitor=None,
        external_config=None,
    ):
        self._job_resource = JobResource()
        self._job_args = job_args
        self._k8s_client = k8sClient.singleton_instance(job_args.namespace)
        self._job_strategy_generator: SimpleStrategyGenerator = (
            SimpleStrategyGenerator(self._job_args.job_uuid)
        )

        self._stopped = False
        self._speed_monitor: SpeedMonitor = speed_monitor
        self._error_monitor: ErrorMonitor = error_monitor
<<<<<<< HEAD

        self._job_nodes: Dict[str, Dict[int, Node]] = {}
        self._nodes_required = (0, 0, 0)  # (min-nodes, max-nodes, timeout)
=======
        self._nodes_required = (0, 0, 0)
>>>>>>> a38cf824

        self._training_node_config = TrainingNodeConfig(external_config)
        self._job_context = get_job_context()

        self._diagnosis_action_queue = Queue()

    @abstractmethod
    def start(self):
        pass

    @abstractmethod
    def add_node_event_callback(self, node_event_callback):
        pass

    @abstractmethod
    def update_node_resource_usage(
        self, node_type, node_id, cpu, memory, gpu_stats=[]
    ):
        pass

    @abstractmethod
    def close_job(self):
        pass

    @abstractmethod
    def all_workers_exited(self):
        return False

    @abstractmethod
    def all_workers_failed(self):
        return False

    @abstractmethod
    def all_workers_deleted(self):
        return False

    @abstractmethod
    def all_critical_node_completed(self):
        return False

    @abstractmethod
    def remove_worker(self, worker_id):
        pass

    @abstractmethod
    def get_running_nodes(self):
        pass

    @abstractmethod
    def get_running_workers(self):
        pass

    @abstractmethod
    def post_ps_ready(self):
        pass

    @abstractmethod
    def stop(self):
        pass

    @abstractmethod
    def get_cur_cluster_ps(self):
        pass

    @abstractmethod
    def get_next_cluster_ps(self):
        pass

    @abstractmethod
    def ready_for_new_ps_cluster(self):
        pass

    @abstractmethod
    def has_ps_failure(self):
        pass

    @abstractmethod
    def remove_training_nodes(self):
        """Remove all PS and workers"""
        pass

    @abstractmethod
    def start_auto_scaling(self):
        pass

    @abstractmethod
    def all_running_node_hanged(self):
        pass

    @abstractmethod
    def remove_not_joined_rdzv_workers(self, worker_ranks):
        pass

    @abstractmethod
    def pend_without_workers(self):
        pass

    @abstractmethod
    def update_allreduce_node_unit(self, node_unit):
        pass

    @abstractmethod
    def should_early_stop(self):
        """
        Should the job be stopped early?

        Returns:
            result(bool): True if the job should be stopped early.
            reason: The short reason(constant) of the job being stopped.
            msg: The long reason of the job being stopped.
        """
        pass

    @abstractmethod
    def get_opt_strategy(self):
        pass

    @abstractmethod
    def update_node_paral_config(self, node_type, node_id, paral_config):
        pass

    @abstractmethod
    def verify_restarting_worker_training(self, node_type, node_id):
        """
        Verify the necessity of restarting the training process
        on the worker nodes.

        Returns:
            bool
        """
        pass

    @abstractmethod
    def handle_training_failure(
        self, node_type, node_id, restart_count=-1, error_data="", level=""
    ):
        """Process the training failure reported by the node."""
        pass

    @abstractmethod
    def collect_node_heart_beat(
        self, node_type, node_id, timestamp
    ) -> DiagnosisAction:
        """Collect the heart beat message of nodes."""
        pass

<<<<<<< HEAD
    def put_diagnosis_action(self, diagnosis_action: DiagnosisAction):
        self._diagnosis_action_queue.put(diagnosis_action)

    def get_diagnosis_actions_size(self):
        return self._diagnosis_action_queue.qsize()
=======
    def get_job_nodes(self, node_type=""):
        if node_type == "":
            return self._job_context.job_nodes()
        return self._job_context.job_nodes_by_type(node_type)
>>>>>>> a38cf824

    def sync_node_training_port(self, node_id, port) -> SyncNodeTrainingPorts:
        return self._training_node_config.sync_node_training_port(
            node_id, port
        )

    def update_node_service_addr(self, node_type, node_id, service_addr):
        pass

    def update_node_required_info(self, min_required, max_required, timeout):
        """
        Update the nodes min/max requirements.

        Args:
            min_required(int): Minimum number of nodes for training.
            max_required(int): Maximum number of nodes for training.
            timeout(int): Required timeout in seconds.
        """

        if 0 < min_required <= max_required and max_required > 0:
            self._nodes_required = (min_required, max_required, timeout)
            self.update_node_required_info_callback()
        else:
            logger.warning(
                f"Invalid required info, min_required: {min_required}, "
                f"max_required: {max_required}, "
                f"required_timeout: {timeout}."
            )

    def update_node_required_info_callback(self):
        """Callback when 'update_node_required_info' is invoked."""

        pass

    def get_elastic_run_configs(self) -> Dict[str, str]:
        return self._training_node_config.get_elastic_run_configs()

    def process_reported_node_event(self, node_event: NodeEvent):
        """
        The node events here is reported from training agent.

        Args:
            node_event: The event from training agent.
        """

        pass<|MERGE_RESOLUTION|>--- conflicted
+++ resolved
@@ -12,15 +12,9 @@
 # limitations under the License.
 
 from abc import ABCMeta, abstractmethod
-from queue import Queue
 from typing import Dict
 
 from dlrover.python.common.log import default_logger as logger
-<<<<<<< HEAD
-from dlrover.python.common.node import Node
-from dlrover.python.diagnosis.common.constants import DiagnosisActionType
-=======
->>>>>>> a38cf824
 from dlrover.python.diagnosis.common.diagnosis_action import DiagnosisAction
 from dlrover.python.master.hyperparams.simple_strategy_generator import (
     SimpleStrategyGenerator,
@@ -60,18 +54,10 @@
         self._stopped = False
         self._speed_monitor: SpeedMonitor = speed_monitor
         self._error_monitor: ErrorMonitor = error_monitor
-<<<<<<< HEAD
-
-        self._job_nodes: Dict[str, Dict[int, Node]] = {}
-        self._nodes_required = (0, 0, 0)  # (min-nodes, max-nodes, timeout)
-=======
         self._nodes_required = (0, 0, 0)
->>>>>>> a38cf824
 
         self._training_node_config = TrainingNodeConfig(external_config)
         self._job_context = get_job_context()
-
-        self._diagnosis_action_queue = Queue()
 
     @abstractmethod
     def start(self):
@@ -125,6 +111,9 @@
 
     @abstractmethod
     def stop(self):
+        pass
+
+    def update_node_service_addr(self, node_type, node_id, service_addr):
         pass
 
     @abstractmethod
@@ -213,26 +202,15 @@
         """Collect the heart beat message of nodes."""
         pass
 
-<<<<<<< HEAD
-    def put_diagnosis_action(self, diagnosis_action: DiagnosisAction):
-        self._diagnosis_action_queue.put(diagnosis_action)
-
-    def get_diagnosis_actions_size(self):
-        return self._diagnosis_action_queue.qsize()
-=======
     def get_job_nodes(self, node_type=""):
         if node_type == "":
             return self._job_context.job_nodes()
         return self._job_context.job_nodes_by_type(node_type)
->>>>>>> a38cf824
 
     def sync_node_training_port(self, node_id, port) -> SyncNodeTrainingPorts:
         return self._training_node_config.sync_node_training_port(
             node_id, port
         )
-
-    def update_node_service_addr(self, node_type, node_id, service_addr):
-        pass
 
     def update_node_required_info(self, min_required, max_required, timeout):
         """
