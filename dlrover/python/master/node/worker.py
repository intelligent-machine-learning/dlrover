--- conflicted
+++ resolved
@@ -371,14 +371,8 @@
         if timeout <= 0 or skip_pending_judgement(strategy):
             return False
 
-<<<<<<< HEAD
-        nodes = self._job_context.job_nodes_by_type(self._node_type)
-        cur_nodes = list(nodes.values())
-
-=======
->>>>>>> 186783ee
         # collect pending and running nodes
-        cur_nodes = list(self._nodes.values())
+        cur_nodes = list(self._job_context.workers.values())
         pending_workers: List[Node] = []
         running_workers: List[Node] = []
         for node in cur_nodes:
