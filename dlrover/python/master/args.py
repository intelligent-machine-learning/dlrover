--- conflicted
+++ resolved
@@ -59,19 +59,18 @@
         "Options: -1: disabled; 0: skip; 1: necessary part; 2: all",
     )
     parser.add_argument(
-<<<<<<< HEAD
+        "--service_type",
+        "--service-type",
+        default="grpc",
+        type=str,
+        help="The service type of master: grpc/http.",
+    )
+    parser.add_argument(
         "--pre_check",
         "--pre_check",
         default=DefaultValues.PRE_CHECK_ENABLE,
         type=str2bool,
         help="Enable pre training check or not.",
-=======
-        "--service_type",
-        "--service-type",
-        default="grpc",
-        type=str,
-        help="The service type of master: grpc/http.",
->>>>>>> 1c4109d1
     )
 
 
