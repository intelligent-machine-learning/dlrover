# Copyright 2022 The DLRover Authors. All rights reserved.
# Licensed under the Apache License, Version 2.0 (the "License");
# you may not use this file except in compliance with the License.
# You may obtain a copy of the License at
#
# http://www.apache.org/licenses/LICENSE-2.0
#
# Unless required by applicable law or agreed to in writing, software
# distributed under the License is distributed on an "AS IS" BASIS,
# WITHOUT WARRANTIES OR CONDITIONS OF ANY KIND, either express or implied.
# See the License for the specific language governing permissions and
# limitations under the License.
import importlib
import threading
import time
from concurrent import futures
from typing import Dict, List, Optional

import grpc as grpc_lib

from dlrover.proto import elastic_training_pb2, elastic_training_pb2_grpc
from dlrover.python.common import grpc
from dlrover.python.common.constants import (
    GRPC,
    CustomMetricKeys,
    JobConstant,
    NodeEventType,
    NodeType,
    RendezvousName,
    TrainingExceptionLevel,
    TrainingLoopStatus,
)
from dlrover.python.common.global_context import Context
from dlrover.python.common.log import default_logger as logger
from dlrover.python.diagnosis.common.diagnosis_data import DiagnosisData
from dlrover.python.master.diagnosis.diagnosis import DiagnosisManager
from dlrover.python.master.elastic_training.kv_store_service import (
    KVStoreService,
)
from dlrover.python.master.elastic_training.rdzv_manager import (
    NetworkCheckRendezvousManager,
    RendezvousManager,
)
from dlrover.python.master.monitor.speed_monitor import SpeedMonitor
from dlrover.python.master.node.job_manager import JobManager
from dlrover.python.master.node.training_node import SyncNodeTrainingPorts
from dlrover.python.master.shard.dataset_splitter import new_dataset_splitter
from dlrover.python.master.shard.task_manager import TaskManager
from dlrover.python.master.stats.job_collector import JobMetricCollector
from dlrover.python.master.watcher.base_watcher import Node, NodeEvent
from dlrover.python.util.queue.queue import RayEventQueue

try:
    from dlrover.python.master.elastic_training.elastic_ps import (
        ElasticPsService,
    )
    from dlrover.python.master.elastic_training.sync_service import SyncService
except ImportError:
    logger.info("Run the master locally.")
    pass


_dlrover_context = Context.singleton_instance()
_DEFAULT_NUM_MINIBATCHES_PER_SHARD = 100
ray_event_queue = RayEventQueue.singleton_instance()


class MasterServicer(elastic_training_pb2_grpc.MasterServicer):
    """Master service implementation"""

    def __init__(
        self,
        task_manager,
        job_manager,
        speed_monitor: SpeedMonitor,
        rdzv_managers: Dict[str, RendezvousManager],
        diagnosis_manager: DiagnosisManager,
        job_metric_collector=None,
        elastic_ps_service=None,
        sync_service=None,
        error_monitor=None,
    ):
        self._task_manager: TaskManager = task_manager
        self._job_manager: JobManager = job_manager
        self._speed_monitor = speed_monitor
        self._rdzv_managers = rdzv_managers
        self._diagnosis_manager = diagnosis_manager
        self._kv_store = KVStoreService()
        self._job_metric_collector: JobMetricCollector = job_metric_collector
        self._elastic_ps_service: ElasticPsService = elastic_ps_service
        self._sync_service: SyncService = sync_service
        self._lock = threading.Lock()
        self._version = 0
        self._start_training_time = 0
        self._start_autoscale = False
        self._error_monitor = error_monitor

        # preload module for class reflection
        self._diagnosis_data_module = importlib.import_module(
            "dlrover.python.diagnosis.common.diagnosis_data"
        )

    def get(self, request, _):
        node_type = request.node_type
        node_id = request.node_id
        req_message = grpc.deserialize_message(request.data)

        response = elastic_training_pb2.Message()
        if not req_message:
            return response
        message = None
        if isinstance(req_message, grpc.TaskRequest):
            message = self._get_task(node_type, node_id, req_message)
        elif isinstance(req_message, grpc.ShardCheckpointRequest):
            message = self._get_shard_checkpoint(req_message)
        elif isinstance(req_message, grpc.ClusterVersionRequest):
            message = self._get_cluster_version(req_message)
        elif isinstance(req_message, grpc.RunningNodesRequest):
            message = self._get_running_nodes()
        elif isinstance(req_message, grpc.JoinRendezvousRequest):
            message = self._join_rendezvous(req_message)
        elif isinstance(req_message, grpc.WaitingNodeNumRequest):
            message = self._num_nodes_waiting(req_message.rdzv_name)
        elif isinstance(req_message, grpc.NetworkReadyRequest):
            message = self._check_fault_node()
        elif isinstance(req_message, grpc.StragglerExistRequest):
            message = self._check_straggler()
        elif isinstance(req_message, grpc.CommWorldRequest):
            message = self._get_comm_world(req_message)
        elif isinstance(req_message, grpc.KeyValuePair):
            message = self._kv_store_get(req_message)
        elif isinstance(req_message, grpc.PsNodesRequest):
            message = self._query_ps_nodes()
        elif isinstance(req_message, grpc.TrainingStatusRequest):
            message = self._get_training_status()
        elif isinstance(req_message, grpc.ParallelConfigRequest):
            message = self._get_paral_config()
        elif isinstance(req_message, grpc.CheckHardwareResetRequest):
            message = self._need_to_restart_training(node_type, node_id)
        elif isinstance(req_message, grpc.SyncTrainingPort):
            message = self._sync_training_ports(node_id, req_message)
        elif isinstance(req_message, grpc.ElasticRunConfigRequest):
            configs = self._job_manager.get_elastic_run_configs()
            message = grpc.ElasticRunConfig(configs=configs)
        elif isinstance(req_message, grpc.HeartBeat):
            message = self._report_heartbeat(node_type, node_id, req_message)

        if message:
            response.data = message.serialize()
        return response

    def _get_task(self, node_type, node_id, request: grpc.TaskRequest):
        if not self._start_training_time:
            self._start_training_time = int(time.time())
        shard = grpc.Shard()
        res = grpc.Task(shard=shard)
        ds_name = request.dataset_name
        dataset = self._task_manager.get_dataset(ds_name)
        if not dataset:
            return res
        task = self._task_manager.get_dataset_task(node_type, node_id, ds_name)

        if task:
            res.task_id = task.task_id
            res.type = task.task_type
            res.shard.name = task.shard.name
            res.shard.start = task.shard.start
            res.shard.end = task.shard.end
            if task.shard.record_indices:
                res.shard.indices = task.shard.record_indices
        elif not dataset.completed():
            res.type = elastic_training_pb2.WAIT
        with self._lock:
            self._task_manager.reset_worker_start_task_time(node_id)
        return res

    def _get_shard_checkpoint(self, request: grpc.ShardCheckpointRequest):
        response = grpc.ShardCheckpoint()
        dataset = self._task_manager.get_dataset(request.dataset_name)
        checkpoint = dataset.checkpoint()
        if checkpoint:
            response.content = checkpoint.to_json()
        return response

    def _get_cluster_version(self, request: grpc.ClusterVersionRequest):
        message = grpc.ClusterVersion()
        if not self._elastic_ps_service:
            return message

        if request.task_type == NodeType.WORKER:
            message.version = self._elastic_ps_service.get_worker_version(
                request.version_type, request.task_id
            )
        elif request.task_type == NodeType.PS:
            message.version = self._elastic_ps_service.get_ps_version(
                request.version_type, request.task_id
            )
        return message

    def _query_ps_nodes(self):
        res = grpc.PsNodes(nodes=[])
        training_ps: List[Node] = self._job_manager.get_next_cluster_ps()
        ready = self._job_manager.ready_for_new_ps_cluster()
        ps_failure = self._job_manager.has_ps_failure()
        for ps in training_ps:
            ps_meta = grpc.NodeMeta()
            ps_meta.type = NodeType.PS
            ps_meta.addr = ps.service_addr
            ps_meta.cpu = ps.config_resource.cpu
            ps_meta.memory = int(ps.config_resource.memory)
            res.nodes.append(ps_meta)
        res.new_ps_ready = ready
        res.ps_failure = ps_failure
        return res

    def _get_running_nodes(self):
        res = grpc.RunningNodes(nodes=[])
        nodes: List[Node] = self._job_manager.get_running_nodes()
        for node in nodes:
            meta = grpc.NodeMeta()
            meta.type = node.type
            meta.addr = node.service_addr
            meta.cpu = node.config_resource.cpu
            meta.memory = node.config_resource.memory
            if node.config_resource.gpu_type:
                meta.gpu_type = node.config_resource.gpu_type
                meta.gpu = node.config_resource.gpu_num
            res.nodes.append(meta)
        return res

    def _get_training_status(self):
        res = grpc.TrainingStatus()
        if self._task_manager.training_started():
            res.status = TrainingLoopStatus.START
        else:
            res.status = TrainingLoopStatus.PENDING
        return res

    def _check_fault_node(self):
        rdzv_manager: NetworkCheckRendezvousManager = self._rdzv_managers[
            RendezvousName.NETWORK_CHECK
        ]
        nodes, reason = rdzv_manager.check_fault_node()
        res = grpc.NetworkCheckResult(nodes=nodes, reason=reason)
        return res

    def _check_straggler(self):
        rdzv_manager: NetworkCheckRendezvousManager = self._rdzv_managers[
            RendezvousName.NETWORK_CHECK
        ]
        nodes, reason = rdzv_manager.get_straggler()
        res = grpc.NetworkCheckResult(nodes=nodes, reason=reason)
        return res

    def _join_rendezvous(self, request: grpc.JoinRendezvousRequest):
        rdzv_manager = self._rdzv_managers[request.rdzv_name]
        node_rank = request.node_rank
        if node_rank == -1:  # Back compatibility
            node_rank = request.node_id
        round = rdzv_manager.join_rendezvous(
            request.node_id,
            node_rank,
            request.local_world_size,
            request.node_ip,
        )
        if request.rdzv_name == RendezvousName.NETWORK_CHECK:
            # The waiting node in the training rdzv should clear if
            # a worker join network-check rdzv.
            training_manager = self._rdzv_managers[
                RendezvousName.ELASTIC_TRAINING
            ]
            training_manager.clear_waiting_nodes()
        res = grpc.RendezvousState(round=round)
        return res

    def _num_nodes_waiting(self, rdzv_name):
        waiting_num = self._rdzv_managers[rdzv_name].num_nodes_waiting()
        res = grpc.RendezvousState(waiting_num=waiting_num)
        return res

    def _get_comm_world(self, request: grpc.CommWorldRequest):
        rdzv_manager = self._rdzv_managers[request.rdzv_name]
        rdzv_round, group, nodes = rdzv_manager.get_comm_world(request.node_id)
        res = grpc.RendezvousState(world={})
        res.group = group
        res.round = rdzv_round
        for rank, meta in nodes.items():
            res.world[rank] = meta.process_num
        if nodes and request.rdzv_name == RendezvousName.ELASTIC_TRAINING:
            rdzv_round = rdzv_manager.get_rdzv_round()
            metrics = {CustomMetricKeys.RDZV_ROUND: rdzv_round}
            self._job_metric_collector.collect_custom_data(metrics)
        return res

    def _kv_store_get(self, request: grpc.KeyValuePair):
        value = self._kv_store.get(request.key)
        res = grpc.KeyValuePair(request.key, value)
        return res

    def _get_paral_config(self):
        res = self._job_manager.get_opt_strategy()
        if not res:
            res = grpc.ParallelConfig()
        return res

    def _need_to_restart_training(self, node_type, node_id):
        restart = self._job_manager.verify_restarting_worker_training(
            node_type, node_id
        )
        res = grpc.ParallelConfig()
        res.restart = restart
        return res

    def report(self, request, _):
        node_type = request.node_type
        node_id = request.node_id
        message = grpc.deserialize_message(request.data)

        response = elastic_training_pb2.Response()
        if not message:
            return response

        success = False
        if isinstance(message, grpc.DatasetShardParams):
            success = self._collect_dataset_shard_params(message)
        elif isinstance(message, grpc.ResourceStats):
            success = self._update_node_resource_usage(
                node_type, node_id, message
            )
        elif isinstance(message, grpc.ModelInfo):
            success = self._collect_model_info(message)
        elif isinstance(message, grpc.GlobalStep):
            success = self._collect_global_step(message)
        elif isinstance(message, grpc.ShardCheckpoint):
            success = self._restore_shard_checkpoint(message)
        elif isinstance(message, grpc.TaskResult):
            success = self._report_task_result(message)
        elif isinstance(message, grpc.ClusterVersion):
            success = self._update_cluster_version(message)
        elif isinstance(message, grpc.NodeAddress):
            success = self._update_node_address(message)
        elif isinstance(message, grpc.NodeEvent):
            success = self._deal_with_reported_node_event(message)
        elif isinstance(message, grpc.SyncJoin):
            success = self._join_sync(node_type, node_id, message)
        elif isinstance(message, grpc.SyncFinish):
            success = self._sync_finished(message)
        elif isinstance(message, grpc.SyncBarrier):
            success = self._barrier(message)
        elif isinstance(message, grpc.NodeFailure):
            success = self._report_failure(node_type, node_id, message)
        elif isinstance(message, grpc.RendezvousParams):
            success = self._report_rdzv_params(message)
        elif isinstance(message, grpc.PsReady):
            success = self._ready_for_ps_relaunch()
        elif isinstance(message, grpc.KeyValuePair):
            success = self._kv_store_set(message)
        elif isinstance(message, grpc.ParallelConfig):
            success = self._report_paral_config(node_type, node_id, message)
        elif isinstance(message, grpc.NodeCheckpointState):
            success = self._sync_checkpoint(node_type, node_id, message)
        elif isinstance(message, grpc.DiagnosisReportData):
<<<<<<< HEAD
            success = self._report_worker_diagnosis_data(message)
        elif isinstance(message, grpc.Event):
            success = self._report_event(message)
=======
            success = self._report_node_diagnosis_data(message)
>>>>>>> ec94ab63

        response.success = success
        return response

    def _ready_for_ps_relaunch(self):
        self._job_manager.post_ps_ready()
        return True

    def _collect_dataset_shard_params(self, metrics: grpc.DatasetShardParams):
        num_minibatches_per_task = (
            metrics.num_minibatches_per_shard
            or _DEFAULT_NUM_MINIBATCHES_PER_SHARD
        )
        shard_size = metrics.batch_size * num_minibatches_per_task
        splitter = new_dataset_splitter(
            metrics.shuffle,
            shard_size,
            metrics.dataset_size,
            metrics.num_epochs,
            metrics.dataset_name,
            metrics.storage_type,
        )
        self._task_manager.new_dataset(
            metrics.batch_size,
            metrics.dataset_size,
            metrics.dataset_name,
            splitter,
            metrics.task_type,
        )
        if self._job_metric_collector:
            self._job_metric_collector.collect_dataset_metric(
                metrics.dataset_name,
                metrics.dataset_size,
                metrics.storage_type,
            )
            if metrics.task_type == elastic_training_pb2.TRAINING:
                self._job_metric_collector.collect_training_hyper_params(
                    metrics.num_epochs, metrics.batch_size
                )
        return True

    def _update_node_resource_usage(
        self, node_type, node_id, metrics: grpc.ResourceStats
    ):
        logger.debug(
            f"Update resource usage for {node_type}-{node_id},"
            f"cpu={metrics.cpu}, memory={metrics.memory},"
            f"gpu_stats={metrics.gpu_stats}"
        )
        if self._job_manager:
            self._job_manager.update_node_resource_usage(
                node_type,
                node_id,
                metrics.cpu,
                metrics.memory,
                metrics.gpu_stats,
            )
        return True

    def _collect_model_info(self, metrics: grpc.ModelInfo):
        if self._job_metric_collector:
            self._job_metric_collector.collect_model_metric(metrics)
        return True

    def _collect_global_step(self, metrics: grpc.GlobalStep):
        self._speed_monitor.collect_global_step(
            metrics.step, metrics.timestamp
        )
        self._collect_runtime_stats()
        self._check_start_auto_scale_worker()
        return True

    def _restore_shard_checkpoint(self, message: grpc.ShardCheckpoint):
        success = self._task_manager.restore_dataset_from_checkpoint(
            message.content
        )
        return success

    def _collect_runtime_stats(self):
        if self._job_metric_collector and self._job_manager:
            nodes = self._job_manager.get_running_nodes()
            self._job_metric_collector.collect_runtime_stats(
                self._speed_monitor, nodes
            )

    def _report_task_result(self, request: grpc.TaskResult):
        success = True
        if request.err_message:
            logger.warning("Worker reported error: " + request.err_message)
            success = False
        task, _ = self._task_manager.report_dataset_task(request, success)
        if (
            not self._start_autoscale
            and self._job_manager
            and self._speed_monitor.completed_global_step == 0
            and int(time.time()) - self._start_training_time
            > _dlrover_context.seconds_to_autoscale_worker
        ):
            logger.info("Start autoscale for non-training jobs")
            self._job_manager.start_auto_scaling()
            self._start_autoscale = True

        if (
            self._job_metric_collector
            and task
            and task.task_type == elastic_training_pb2.PREDICTION
        ):
            self._collect_runtime_stats()
            self._check_start_auto_scale_worker()
        return success

    def _check_start_auto_scale_worker(self):
        sample_count = self._speed_monitor.get_sample_count()
        if (
            not self._start_autoscale
            and sample_count >= _dlrover_context.sample_count_to_adjust_worker
        ):
            logger.info(
                "Start autoscale with %s stats samples",
                sample_count,
            )
            self._job_manager.start_auto_scaling()
            self._start_autoscale = True

    def _update_cluster_version(self, message: grpc.ClusterVersion):
        if not self._elastic_ps_service:
            return False

        if message.task_type == NodeType.WORKER:
            self._elastic_ps_service.update_worker_version(
                message.task_id, message.version_type, message.version
            )
        elif message.task_type == NodeType.PS:
            self._elastic_ps_service.update_ps_version(
                message.task_id, message.version_type, message.version
            )
        return True

    def _update_node_address(self, message: grpc.NodeAddress):
        self._job_manager.update_node_service_addr(
            node_type=message.type,
            node_id=message.id,
            service_addr=message.addr,
        )
        return True

    def _deal_with_reported_node_event(self, message: grpc.NodeEvent):
        node = Node(
            node_type=message.node.type,
            node_id=message.node.id,
            rank_index=message.node.rank,
        )
        event = NodeEvent(message.event_type, node)

        # let rdzv manager deal with rendezvous issue
        if event.is_node_check_event():
            net_rdzv_manager = self._rdzv_managers.get(
                RendezvousName.NETWORK_CHECK, None
            )
            if net_rdzv_manager:
                succeed = (
                    event.event_type == NodeEventType.NODE_CHECK_SUCCEEDED
                )
                net_rdzv_manager.report_network_check_result(
                    node.rank_index, succeed, message.event_elapsed_time
                )

        # let job manager deal with node issue
        self._job_manager.process_reported_node_event(event)
        return True

    def _join_sync(self, node_type, node_id, message: grpc.SyncJoin):
        success = False
        if self._sync_service:
            success = self._sync_service.join_sync(
                message.sync_name, node_type, node_id
            )
        return success

    def _sync_finished(self, message: grpc.SyncFinish):
        success = False
        if self._sync_service:
            success = self._sync_service.sync_finished(message.sync_name)
        return success

    def _barrier(self, message: grpc.SyncBarrier):
        if not self._sync_service:
            return False
        if message.notify:
            success = self._sync_service.notify_barrier(message.barrier_name)
        else:
            success = self._sync_service.barrier(message.barrier_name)
        return success

    def _report_rdzv_params(self, message: grpc.RendezvousParams):
        # Enable auto-scaling workers if elasticity is enabled.
        for manager in self._rdzv_managers.values():
            manager.update_rdzv_params(
                min_nodes=message.min_nodes,
                max_nodes=message.max_nodes,
                waiting_timeout=message.waiting_timeout,
                node_unit=message.node_unit,
            )

        join_timeout = message.join_timeout
        if join_timeout == 0:  # Back compatibility
            join_timeout = JobConstant.RDZV_JOIN_TIMEOUT_DEFAULT
        self._job_manager.update_node_required_info(
            message.min_nodes, message.max_nodes, join_timeout
        )
        return True

    def _report_failure(self, node_type, node_id, message: grpc.NodeFailure):
        self._job_manager.handle_training_failure(
            node_type,
            node_id,
            message.restart_count,
            message.error_data,
            message.level,
        )
        if message.level == TrainingExceptionLevel.RDZV_ERROR:
            custom_data = {
                CustomMetricKeys.TRAINING_ERROR_LEVEL: message.level,
                CustomMetricKeys.ERROR_CONTENT: message.error_data,
            }
            self._job_metric_collector.collect_custom_data(custom_data)
        return True

    def _kv_store_set(self, message: grpc.KeyValuePair):
        self._kv_store.set(message.key, message.value)
        return True

    def _report_paral_config(
        self, node_type, node_id, message: grpc.ParallelConfig
    ):
        if self._job_manager:
            logger.debug(
                "Update parallel config for %s-%s: %s",
                node_type,
                node_id,
                message,
            )
            self._job_manager.update_node_paral_config(
                node_type, node_id, message
            )
        return True

    def _sync_checkpoint(
        self, node_type, node_id, message: grpc.NodeCheckpointState
    ):
        if RendezvousName.ELASTIC_TRAINING not in self._rdzv_managers:
            return False
        rdzv_manager = self._rdzv_managers[RendezvousName.ELASTIC_TRAINING]
        return rdzv_manager.sync_ckpt_nodes(node_id, message.step)

    def _report_node_diagnosis_data(self, message: grpc.DiagnosisReportData):
        if self._diagnosis_manager:
            data_cls: Optional[DiagnosisData] = getattr(
                self._diagnosis_data_module,
                message.data_cls,
            )
            if data_cls is None:
                logger.warning(
                    "Invalid diagnosis report "
                    f"data type: {message.data_cls}"
                )
                return False
            data_obj = data_cls.from_json(message.data_content)
            self._diagnosis_manager.collect_diagnosis_data(data_obj)
        return True

    def _sync_training_ports(
        self, node_id, message: grpc.SyncTrainingPort
    ) -> grpc.SyncTrainingPort:
        logger.info(f"try to sync port {message.port} from {node_id}")
        sync_ports: SyncNodeTrainingPorts = (
            self._job_manager.sync_node_training_port(node_id, message.port)
        )
        return grpc.SyncTrainingPort(
            port=sync_ports.training_port, newport=sync_ports.next_check_port
        )

    def _report_event(self, message: grpc.Event):
        if self._error_monitor:
            self._error_monitor.report_event(
                message.event_type,
                message.instance,
                message.action,
                message.msg,
                message.labels,
            )
        return True

    def _report_heartbeat(
        self, node_type, node_id, message: grpc.HeartBeat
    ) -> grpc.HeartbeatResponse:
        action = self._job_manager.collect_node_heart_beat(
            node_type, node_id, message.timestamp
        )
        grpc_action = grpc.DiagnosisAction(
            action.__class__.__name__,
            action.to_json(),
        )

        return grpc.HeartbeatResponse(action=grpc_action)


def create_master_service(
    port,
    task_manager,
    job_manager,
    speed_monitor,
    rdzv_managers,
    diagnosis_manager,
    job_metric_collector,
    elastic_ps_service,
    sync_service,
    error_monitor=None,
) -> MasterServicer:
    """Create GRPC server"""
    logger.info("Creating master service")
    server = grpc_lib.server(
        futures.ThreadPoolExecutor(max_workers=64),
        options=[
            ("grpc.max_send_message_length", GRPC.MAX_SEND_MESSAGE_LENGTH),
            (
                "grpc.max_receive_message_length",
                GRPC.MAX_RECEIVE_MESSAGE_LENGTH,
            ),
        ],
    )
    master_servicer = MasterServicer(
        task_manager=task_manager,
        job_manager=job_manager,
        speed_monitor=speed_monitor,
        rdzv_managers=rdzv_managers,
        diagnosis_manager=diagnosis_manager,
        job_metric_collector=job_metric_collector,
        elastic_ps_service=elastic_ps_service,
        sync_service=sync_service,
        error_monitor=error_monitor,
    )

    elastic_training_pb2_grpc.add_MasterServicer_to_server(
        master_servicer, server
    )
    server.add_insecure_port("[::]:{}".format(port))
    logger.info("The port of the master server is: %d", port)

    return server<|MERGE_RESOLUTION|>--- conflicted
+++ resolved
@@ -360,13 +360,9 @@
         elif isinstance(message, grpc.NodeCheckpointState):
             success = self._sync_checkpoint(node_type, node_id, message)
         elif isinstance(message, grpc.DiagnosisReportData):
-<<<<<<< HEAD
-            success = self._report_worker_diagnosis_data(message)
+            success = self._report_node_diagnosis_data(message)
         elif isinstance(message, grpc.Event):
             success = self._report_event(message)
-=======
-            success = self._report_node_diagnosis_data(message)
->>>>>>> ec94ab63
 
         response.success = success
         return response
