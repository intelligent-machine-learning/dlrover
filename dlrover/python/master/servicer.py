# Copyright 2022 The DLRover Authors. All rights reserved.
# Licensed under the Apache License, Version 2.0 (the "License");
# you may not use this file except in compliance with the License.
# You may obtain a copy of the License at
#
# http://www.apache.org/licenses/LICENSE-2.0
#
# Unless required by applicable law or agreed to in writing, software
# distributed under the License is distributed on an "AS IS" BASIS,
# WITHOUT WARRANTIES OR CONDITIONS OF ANY KIND, either express or implied.
# See the License for the specific language governing permissions and
# limitations under the License.

import importlib
import threading
import time
from abc import ABC
from concurrent import futures
from http.server import ThreadingHTTPServer
from typing import Dict, List, Optional

import grpc as grpc_lib

from dlrover.proto import elastic_training_pb2, elastic_training_pb2_grpc
from dlrover.python.common import grpc
from dlrover.python.common.constants import (
    GRPC,
    CustomMetricKeys,
    JobConstant,
    NodeEventType,
    NodeType,
    RendezvousName,
    TrainingExceptionLevel,
    TrainingLoopStatus, BasicClass,
)
from dlrover.python.common.global_context import Context
from dlrover.python.common.log import default_logger as logger
from dlrover.python.diagnosis.common.diagnosis_data import DiagnosisData
from dlrover.python.master.diagnosis.diagnosis_manager import DiagnosisManager
from dlrover.python.master.elastic_training.kv_store_service import (
    KVStoreService,
)
from dlrover.python.master.elastic_training.rdzv_manager import (
    NetworkCheckRendezvousManager,
    RendezvousManager,
)
from dlrover.python.master.monitor.speed_monitor import SpeedMonitor
from dlrover.python.master.node.job_manager import JobManager
from dlrover.python.master.node.training_node import SyncNodeTrainingPorts
from dlrover.python.master.shard.dataset_splitter import new_dataset_splitter
from dlrover.python.master.shard.task_manager import TaskManager
from dlrover.python.master.stats.job_collector import JobMetricCollector
from dlrover.python.master.watcher.base_watcher import Node, NodeEvent
from dlrover.python.util.queue.queue import RayEventQueue

try:
    from dlrover.python.master.elastic_training.elastic_ps import (
        ElasticPsService,
    )
    from dlrover.python.master.elastic_training.sync_service import SyncService
except ImportError:
    logger.info("Run the master locally.")
    pass


_dlrover_context = Context.singleton_instance()
_DEFAULT_NUM_MINIBATCHES_PER_SHARD = 100
ray_event_queue = RayEventQueue.singleton_instance()


class MasterServicer(ABC):
    """Master service base class."""

    def __init__(
        self,
        task_manager,
        job_manager,
        speed_monitor: SpeedMonitor,
        rdzv_managers: Dict[str, RendezvousManager],
        diagnosis_manager: DiagnosisManager,
        job_metric_collector=None,
        elastic_ps_service=None,
        sync_service=None,
        error_monitor=None,
    ):
        self._task_manager: TaskManager = task_manager
        self._job_manager: JobManager = job_manager
        self._speed_monitor = speed_monitor
        self._rdzv_managers = rdzv_managers
        self._diagnosis_manager = diagnosis_manager
        self._kv_store = KVStoreService()
        self._job_metric_collector: JobMetricCollector = job_metric_collector
        self._elastic_ps_service: ElasticPsService = elastic_ps_service
        self._sync_service: SyncService = sync_service
        self._lock = threading.Lock()
        self._version = 0
        self._start_training_time = 0
        self._start_autoscale = False
        self._error_monitor = error_monitor

        # preload module for class reflection
        self._diagnosis_data_module = importlib.import_module(
            "dlrover.python.diagnosis.common.diagnosis_data"
        )
        self._kv_store.clear()


class HttpMasterServicer(MasterServicer):
    """Master service with http implementation."""

    def __init__(
            self,
            task_manager,
            job_manager,
            speed_monitor: SpeedMonitor,
            rdzv_managers: Dict[str, RendezvousManager],
            diagnosis_manager: DiagnosisManager,
            job_metric_collector=None,
            elastic_ps_service=None,
            sync_service=None,
    ):
        super(HttpMasterServicer, self).__init__(task_manager, job_manager, speed_monitor, rdzv_managers, diagnosis_manager, job_metric_collector, elastic_ps_service, sync_service)


class GrpcMasterServicer(MasterServicer, elastic_training_pb2_grpc.MasterServicer):
    """Master service with grpc implementation."""

    def __init__(
            self,
            task_manager,
            job_manager,
            speed_monitor: SpeedMonitor,
            rdzv_managers: Dict[str, RendezvousManager],
            diagnosis_manager: DiagnosisManager,
            job_metric_collector=None,
            elastic_ps_service=None,
            sync_service=None,
    ):
        super(GrpcMasterServicer, self).__init__(task_manager, job_manager, speed_monitor, rdzv_managers, diagnosis_manager, job_metric_collector, elastic_ps_service, sync_service)

    def get(self, request, _):
        node_type = request.node_type
        node_id = request.node_id
        req_message = grpc.deserialize_message(request.data)

        response = elastic_training_pb2.Message()
        if not req_message:
            return response
        message = None
        if isinstance(req_message, grpc.TaskRequest):
            message = self._get_task(node_type, node_id, req_message)
        elif isinstance(req_message, grpc.ShardCheckpointRequest):
            message = self._get_shard_checkpoint(req_message)
        elif isinstance(req_message, grpc.ClusterVersionRequest):
            message = self._get_cluster_version(req_message)
        elif isinstance(req_message, grpc.RunningNodesRequest):
            message = self._get_running_nodes()
        elif isinstance(req_message, grpc.JoinRendezvousRequest):
            message = self._join_rendezvous(req_message)
        elif isinstance(req_message, grpc.WaitingNodeNumRequest):
            message = self._num_nodes_waiting(req_message.rdzv_name)
        elif isinstance(req_message, grpc.NetworkReadyRequest):
            message = self._check_fault_node()
        elif isinstance(req_message, grpc.StragglerExistRequest):
            message = self._check_straggler()
        elif isinstance(req_message, grpc.CommWorldRequest):
            message = self._get_comm_world(req_message)
        elif isinstance(req_message, grpc.KeyValuePair):
            message = self._kv_store_get(req_message)
        elif isinstance(req_message, grpc.PsNodesRequest):
            message = self._query_ps_nodes()
        elif isinstance(req_message, grpc.TrainingStatusRequest):
            message = self._get_training_status()
        elif isinstance(req_message, grpc.ParallelConfigRequest):
            message = self._get_paral_config()
        elif isinstance(req_message, grpc.CheckHardwareResetRequest):
            message = self._need_to_restart_training(node_type, node_id)
        elif isinstance(req_message, grpc.SyncTrainingPort):
            message = self._sync_training_ports(node_id, req_message)
        elif isinstance(req_message, grpc.ElasticRunConfigRequest):
            configs = self._job_manager.get_elastic_run_configs()
            message = grpc.ElasticRunConfig(configs=configs)
        elif isinstance(req_message, grpc.HeartBeat):
            message = self._report_heartbeat(node_type, node_id, req_message)

        if message:
            response.data = message.serialize()
        return response

    def _get_task(self, node_type, node_id, request: grpc.TaskRequest):
        if not self._start_training_time:
            self._start_training_time = int(time.time())
        shard = grpc.Shard()
        res = grpc.Task(shard=shard)
        ds_name = request.dataset_name
        dataset = self._task_manager.get_dataset(ds_name)
        if not dataset:
            return res
        task = self._task_manager.get_dataset_task(node_type, node_id, ds_name)

        if task:
            res.task_id = task.task_id
            res.type = task.task_type
            res.shard.name = task.shard.name
            res.shard.start = task.shard.start
            res.shard.end = task.shard.end
            if task.shard.record_indices:
                res.shard.indices = task.shard.record_indices
        elif not dataset.completed():
            res.type = elastic_training_pb2.WAIT
        with self._lock:
            self._task_manager.reset_worker_start_task_time(node_id)
        return res

    def _get_shard_checkpoint(self, request: grpc.ShardCheckpointRequest):
        response = grpc.ShardCheckpoint()
        dataset = self._task_manager.get_dataset(request.dataset_name)
        checkpoint = dataset.checkpoint()
        if checkpoint:
            response.content = checkpoint.to_json()
        return response

    def _get_cluster_version(self, request: grpc.ClusterVersionRequest):
        message = grpc.ClusterVersion()
        if not self._elastic_ps_service:
            return message

        if request.task_type == NodeType.WORKER:
            message.version = self._elastic_ps_service.get_worker_version(
                request.version_type, request.task_id
            )
        elif request.task_type == NodeType.PS:
            message.version = self._elastic_ps_service.get_ps_version(
                request.version_type, request.task_id
            )
        return message

    def _query_ps_nodes(self):
        res = grpc.PsNodes(nodes=[])
        training_ps: List[Node] = self._job_manager.get_next_cluster_ps()
        ready = self._job_manager.ready_for_new_ps_cluster()
        ps_failure = self._job_manager.has_ps_failure()
        for ps in training_ps:
            ps_meta = grpc.NodeMeta()
            ps_meta.type = NodeType.PS
            ps_meta.addr = ps.service_addr
            ps_meta.cpu = ps.config_resource.cpu
            ps_meta.memory = int(ps.config_resource.memory)
            res.nodes.append(ps_meta)
        res.new_ps_ready = ready
        res.ps_failure = ps_failure
        return res

    def _get_running_nodes(self):
        res = grpc.RunningNodes(nodes=[])
        nodes: List[Node] = self._job_manager.get_running_nodes()
        for node in nodes:
            meta = grpc.NodeMeta()
            meta.type = node.type
            meta.addr = node.service_addr
            meta.cpu = node.config_resource.cpu
            meta.memory = node.config_resource.memory
            if node.config_resource.gpu_type:
                meta.gpu_type = node.config_resource.gpu_type
                meta.gpu = node.config_resource.gpu_num
            res.nodes.append(meta)
        return res

    def _get_training_status(self):
        res = grpc.TrainingStatus()
        if self._task_manager.training_started():
            res.status = TrainingLoopStatus.START
        else:
            res.status = TrainingLoopStatus.PENDING
        return res

    def _check_fault_node(self):
        rdzv_manager: NetworkCheckRendezvousManager = self._rdzv_managers[
            RendezvousName.NETWORK_CHECK
        ]
        nodes, reason = rdzv_manager.check_fault_node()
        res = grpc.NetworkCheckResult(nodes=nodes, reason=reason)
        return res

    def _check_straggler(self):
        rdzv_manager: NetworkCheckRendezvousManager = self._rdzv_managers[
            RendezvousName.NETWORK_CHECK
        ]
        nodes, reason = rdzv_manager.get_straggler()
        res = grpc.NetworkCheckResult(nodes=nodes, reason=reason)
        return res

    def _join_rendezvous(self, request: grpc.JoinRendezvousRequest):
        rdzv_manager = self._rdzv_managers[request.rdzv_name]
        node_rank = request.node_rank
        if node_rank == -1:  # Back compatibility
            node_rank = request.node_id
        round = rdzv_manager.join_rendezvous(
            request.node_id,
            node_rank,
            request.local_world_size,
            request.node_ip,
        )
        if request.rdzv_name == RendezvousName.NETWORK_CHECK:
            # The waiting node in the training rdzv should clear if
            # a worker join network-check rdzv.
            training_manager = self._rdzv_managers[
                RendezvousName.ELASTIC_TRAINING
            ]
            training_manager.clear_waiting_nodes()
        res = grpc.RendezvousState(round=round)
        return res

    def _num_nodes_waiting(self, rdzv_name):
        waiting_num = self._rdzv_managers[rdzv_name].num_nodes_waiting()
        res = grpc.RendezvousState(waiting_num=waiting_num)
        return res

    def _get_comm_world(self, request: grpc.CommWorldRequest):
        rdzv_manager = self._rdzv_managers[request.rdzv_name]
        rdzv_round, group, nodes = rdzv_manager.get_comm_world(request.node_id)
        res = grpc.RendezvousState(world={})
        res.group = group
        res.round = rdzv_round
        for rank, meta in nodes.items():
            res.world[rank] = meta.process_num
        if nodes and request.rdzv_name == RendezvousName.ELASTIC_TRAINING:
            rdzv_round = rdzv_manager.get_rdzv_round()
            metrics = {CustomMetricKeys.RDZV_ROUND: rdzv_round}
            self._job_metric_collector.collect_custom_data(metrics)
        return res

    def _kv_store_get(self, request: grpc.KeyValuePair):
        value = self._kv_store.get(request.key)
        res = grpc.KeyValuePair(request.key, value)
        return res

    def _get_paral_config(self):
        res = self._job_manager.get_opt_strategy()
        if not res:
            res = grpc.ParallelConfig()
        return res

    def _need_to_restart_training(self, node_type, node_id):
        restart = self._job_manager.verify_restarting_worker_training(
            node_type, node_id
        )
        res = grpc.ParallelConfig()
        res.restart = restart
        return res

    def report(self, request, _):
        node_type = request.node_type
        node_id = request.node_id
        message = grpc.deserialize_message(request.data)

        response = elastic_training_pb2.Response()
        if not message:
            return response

        success = False
        if isinstance(message, grpc.DatasetShardParams):
            success = self._collect_dataset_shard_params(message)
        elif isinstance(message, grpc.ResourceStats):
            success = self._update_node_resource_usage(
                node_type, node_id, message
            )
        elif isinstance(message, grpc.ModelInfo):
            success = self._collect_model_info(message)
        elif isinstance(message, grpc.GlobalStep):
            success = self._collect_global_step(message)
        elif isinstance(message, grpc.ShardCheckpoint):
            success = self._restore_shard_checkpoint(message)
        elif isinstance(message, grpc.TaskResult):
            success = self._report_task_result(message)
        elif isinstance(message, grpc.ClusterVersion):
            success = self._update_cluster_version(message)
        elif isinstance(message, grpc.NodeAddress):
            success = self._update_node_address(message)
        elif isinstance(message, grpc.NodeEvent):
            success = self._deal_with_reported_node_event(message)
        elif isinstance(message, grpc.SyncJoin):
            success = self._join_sync(node_type, node_id, message)
        elif isinstance(message, grpc.SyncFinish):
            success = self._sync_finished(message)
        elif isinstance(message, grpc.SyncBarrier):
            success = self._barrier(message)
        elif isinstance(message, grpc.NodeFailure):
            success = self._report_failure(node_type, node_id, message)
        elif isinstance(message, grpc.RendezvousParams):
            success = self._report_rdzv_params(message)
        elif isinstance(message, grpc.PsReady):
            success = self._ready_for_ps_relaunch()
        elif isinstance(message, grpc.KeyValuePair):
            success = self._kv_store_set(message)
        elif isinstance(message, grpc.ParallelConfig):
            success = self._report_paral_config(node_type, node_id, message)
        elif isinstance(message, grpc.NodeCheckpointState):
            success = self._sync_checkpoint(node_type, node_id, message)
        elif isinstance(message, grpc.DiagnosisReportData):
            success = self._report_node_diagnosis_data(message)
        elif isinstance(message, grpc.Event):
            success = self._report_event(message)

        response.success = success
        return response

    def _ready_for_ps_relaunch(self):
        self._job_manager.post_ps_ready()
        return True

    def _collect_dataset_shard_params(self, metrics: grpc.DatasetShardParams):
        num_minibatches_per_task = (
            metrics.num_minibatches_per_shard
            or _DEFAULT_NUM_MINIBATCHES_PER_SHARD
        )
        shard_size = metrics.batch_size * num_minibatches_per_task
        splitter = new_dataset_splitter(
            metrics.shuffle,
            shard_size,
            metrics.dataset_size,
            metrics.num_epochs,
            metrics.dataset_name,
            metrics.storage_type,
        )
        self._task_manager.new_dataset(
            metrics.batch_size,
            metrics.dataset_size,
            metrics.dataset_name,
            splitter,
            metrics.task_type,
        )
        if self._job_metric_collector:
            self._job_metric_collector.collect_dataset_metric(
                metrics.dataset_name,
                metrics.dataset_size,
                metrics.storage_type,
            )
            if metrics.task_type == elastic_training_pb2.TRAINING:
                self._job_metric_collector.collect_training_hyper_params(
                    metrics.num_epochs, metrics.batch_size
                )
        return True

    def _update_node_resource_usage(
        self, node_type, node_id, metrics: grpc.ResourceStats
    ):
        logger.debug(
            f"Update resource usage for {node_type}-{node_id},"
            f"cpu={metrics.cpu}, memory={metrics.memory},"
            f"gpu_stats={metrics.gpu_stats}"
        )
        if self._job_manager:
            self._job_manager.update_node_resource_usage(
                node_type,
                node_id,
                metrics.cpu,
                metrics.memory,
                metrics.gpu_stats,
            )
        return True

    def _collect_model_info(self, metrics: grpc.ModelInfo):
        if self._job_metric_collector:
            self._job_metric_collector.collect_model_metric(metrics)
        return True

    def _collect_global_step(self, metrics: grpc.GlobalStep):
        self._speed_monitor.collect_global_step(
            metrics.step, metrics.timestamp
        )
        self._collect_runtime_stats()
        self._check_start_auto_scale_worker()
        return True

    def _restore_shard_checkpoint(self, message: grpc.ShardCheckpoint):
        success = self._task_manager.restore_dataset_from_checkpoint(
            message.content
        )
        return success

    def _collect_runtime_stats(self):
        if self._job_metric_collector and self._job_manager:
            nodes = self._job_manager.get_running_nodes()
            self._job_metric_collector.collect_runtime_stats(
                self._speed_monitor, nodes
            )

    def _report_task_result(self, request: grpc.TaskResult):
        success = True
        if request.err_message:
            logger.warning("Worker reported error: " + request.err_message)
            success = False
        task, _ = self._task_manager.report_dataset_task(request, success)
        if (
            not self._start_autoscale
            and self._job_manager
            and self._speed_monitor.completed_global_step == 0
            and int(time.time()) - self._start_training_time
            > _dlrover_context.seconds_to_autoscale_worker
        ):
            logger.info("Start autoscale for non-training jobs")
            self._job_manager.start_auto_scaling()
            self._start_autoscale = True

        if (
            self._job_metric_collector
            and task
            and task.task_type == elastic_training_pb2.PREDICTION
        ):
            self._collect_runtime_stats()
            self._check_start_auto_scale_worker()
        return success

    def _check_start_auto_scale_worker(self):
        sample_count = self._speed_monitor.get_sample_count()
        if (
            not self._start_autoscale
            and sample_count >= _dlrover_context.sample_count_to_adjust_worker
        ):
            logger.info(
                "Start autoscale with %s stats samples",
                sample_count,
            )
            self._job_manager.start_auto_scaling()
            self._start_autoscale = True

    def _update_cluster_version(self, message: grpc.ClusterVersion):
        if not self._elastic_ps_service:
            return False

        if message.task_type == NodeType.WORKER:
            self._elastic_ps_service.update_worker_version(
                message.task_id, message.version_type, message.version
            )
        elif message.task_type == NodeType.PS:
            self._elastic_ps_service.update_ps_version(
                message.task_id, message.version_type, message.version
            )
        return True

    def _update_node_address(self, message: grpc.NodeAddress):
        self._job_manager.update_node_service_addr(
            node_type=message.type,
            node_id=message.id,
            service_addr=message.addr,
        )
        return True

    def _deal_with_reported_node_event(self, message: grpc.NodeEvent):
        node = Node(
            node_type=message.node.type,
            node_id=message.node.id,
            rank_index=message.node.rank,
        )
        event = NodeEvent(message.event_type, node)

        # let rdzv manager deal with rendezvous issue
        if event.is_node_check_event():
            net_rdzv_manager = self._rdzv_managers.get(
                RendezvousName.NETWORK_CHECK, None
            )
            if net_rdzv_manager:
                succeed = (
                    event.event_type == NodeEventType.NODE_CHECK_SUCCEEDED
                )
                net_rdzv_manager.report_network_check_result(
                    node.rank_index, succeed, message.event_elapsed_time
                )

        # let job manager deal with node issue
        self._job_manager.process_reported_node_event(event)
        return True

    def _join_sync(self, node_type, node_id, message: grpc.SyncJoin):
        success = False
        if self._sync_service:
            success = self._sync_service.join_sync(
                message.sync_name, node_type, node_id
            )
        return success

    def _sync_finished(self, message: grpc.SyncFinish):
        success = False
        if self._sync_service:
            success = self._sync_service.sync_finished(message.sync_name)
        return success

    def _barrier(self, message: grpc.SyncBarrier):
        if not self._sync_service:
            return False
        if message.notify:
            success = self._sync_service.notify_barrier(message.barrier_name)
        else:
            success = self._sync_service.barrier(message.barrier_name)
        return success

    def _report_rdzv_params(self, message: grpc.RendezvousParams):
        # Enable auto-scaling workers if elasticity is enabled.
        for manager in self._rdzv_managers.values():
            manager.update_rdzv_params(
                min_nodes=message.min_nodes,
                max_nodes=message.max_nodes,
                waiting_timeout=message.waiting_timeout,
                node_unit=message.node_unit,
            )

        join_timeout = message.join_timeout
        if join_timeout == 0:  # Back compatibility
            join_timeout = JobConstant.RDZV_JOIN_TIMEOUT_DEFAULT
        self._job_manager.update_node_required_info(
            message.min_nodes, message.max_nodes, join_timeout
        )
        return True

    def _report_failure(self, node_type, node_id, message: grpc.NodeFailure):
        self._job_manager.handle_training_failure(
            node_type,
            node_id,
            message.restart_count,
            message.error_data,
            message.level,
        )
        if message.level == TrainingExceptionLevel.RDZV_ERROR:
            custom_data = {
                CustomMetricKeys.TRAINING_ERROR_LEVEL: message.level,
                CustomMetricKeys.ERROR_CONTENT: message.error_data,
            }
            self._job_metric_collector.collect_custom_data(custom_data)
        return True

    def _kv_store_set(self, message: grpc.KeyValuePair):
        self._kv_store.set(message.key, message.value)
        return True

    def _report_paral_config(
        self, node_type, node_id, message: grpc.ParallelConfig
    ):
        if self._job_manager:
            logger.debug(
                "Update parallel config for %s-%s: %s",
                node_type,
                node_id,
                message,
            )
            self._job_manager.update_node_paral_config(
                node_type, node_id, message
            )
        return True

    def _sync_checkpoint(
        self, node_type, node_id, message: grpc.NodeCheckpointState
    ):
        if RendezvousName.ELASTIC_TRAINING not in self._rdzv_managers:
            return False
        rdzv_manager = self._rdzv_managers[RendezvousName.ELASTIC_TRAINING]
        return rdzv_manager.sync_ckpt_nodes(node_id, message.step)

    def _report_node_diagnosis_data(self, message: grpc.DiagnosisReportData):
        if self._diagnosis_manager:
            data_cls: Optional[DiagnosisData] = getattr(
                self._diagnosis_data_module,
                message.data_cls,
            )
            if data_cls is None:
                logger.warning(
                    "Invalid diagnosis report "
                    f"data type: {message.data_cls}"
                )
                return False
            data_obj = data_cls.from_json(message.data_content)
            self._diagnosis_manager.collect_diagnosis_data(data_obj)
        return True

    def _sync_training_ports(
        self, node_id, message: grpc.SyncTrainingPort
    ) -> grpc.SyncTrainingPort:
        logger.info(f"try to sync port {message.port} from {node_id}")
        sync_ports: SyncNodeTrainingPorts = (
            self._job_manager.sync_node_training_port(node_id, message.port)
        )
        return grpc.SyncTrainingPort(
            port=sync_ports.training_port, newport=sync_ports.next_check_port
        )

    def _report_event(self, message: grpc.Event):
        if self._error_monitor:
            self._error_monitor.report_event(
                message.event_type,
                message.instance,
                message.action,
                message.msg,
                message.labels,
            )
        return True

    def _report_heartbeat(
        self, node_type, node_id, message: grpc.HeartBeat
    ) -> grpc.HeartbeatResponse:
        action = self._job_manager.collect_node_heart_beat(
            node_type, node_id, message.timestamp
        )
        grpc_action = grpc.DiagnosisAction(
            action.__class__.__name__,
            action.to_json(),
        )
        return grpc.HeartbeatResponse(action=grpc_action)


def create_master_service(
    port,
    task_manager,
    job_manager,
    speed_monitor,
    rdzv_managers,
    diagnosis_manager,
    job_metric_collector,
    elastic_ps_service,
    sync_service,
<<<<<<< HEAD
    service_type=BasicClass.COMM_SERVICE_GRPC,
    max_threads=64,
) -> MasterServicer:
=======
    error_monitor=None,
) -> MasterServicer:
    """Create GRPC server"""
    logger.info("Creating master service")
    server = grpc_lib.server(
        futures.ThreadPoolExecutor(max_workers=64),
        options=[
            ("grpc.max_send_message_length", GRPC.MAX_SEND_MESSAGE_LENGTH),
            (
                "grpc.max_receive_message_length",
                GRPC.MAX_RECEIVE_MESSAGE_LENGTH,
            ),
        ],
    )
    master_servicer = MasterServicer(
        task_manager=task_manager,
        job_manager=job_manager,
        speed_monitor=speed_monitor,
        rdzv_managers=rdzv_managers,
        diagnosis_manager=diagnosis_manager,
        job_metric_collector=job_metric_collector,
        elastic_ps_service=elastic_ps_service,
        sync_service=sync_service,
        error_monitor=error_monitor,
    )
>>>>>>> 60782457

    logger.info(f"Creating master {service_type} service with port: {port}")

    if service_type == BasicClass.COMM_SERVICE_GRPC:
        server = grpc_lib.server(
            futures.ThreadPoolExecutor(max_workers=max_threads),
            options=[
                ("grpc.max_send_message_length", GRPC.MAX_SEND_MESSAGE_LENGTH),
                (
                    "grpc.max_receive_message_length",
                    GRPC.MAX_RECEIVE_MESSAGE_LENGTH,
                ),
            ],
        )
        master_servicer = GrpcMasterServicer(
            task_manager=task_manager,
            job_manager=job_manager,
            speed_monitor=speed_monitor,
            rdzv_managers=rdzv_managers,
            diagnosis_manager=diagnosis_manager,
            job_metric_collector=job_metric_collector,
            elastic_ps_service=elastic_ps_service,
            sync_service=sync_service,
        )

        elastic_training_pb2_grpc.add_MasterServicer_to_server(
            master_servicer, server
        )
        server.add_insecure_port("[::]:{}".format(port))
        return server
    else:
        pass<|MERGE_RESOLUTION|>--- conflicted
+++ resolved
@@ -717,37 +717,10 @@
     job_metric_collector,
     elastic_ps_service,
     sync_service,
-<<<<<<< HEAD
+    error_monitor=None,
     service_type=BasicClass.COMM_SERVICE_GRPC,
     max_threads=64,
 ) -> MasterServicer:
-=======
-    error_monitor=None,
-) -> MasterServicer:
-    """Create GRPC server"""
-    logger.info("Creating master service")
-    server = grpc_lib.server(
-        futures.ThreadPoolExecutor(max_workers=64),
-        options=[
-            ("grpc.max_send_message_length", GRPC.MAX_SEND_MESSAGE_LENGTH),
-            (
-                "grpc.max_receive_message_length",
-                GRPC.MAX_RECEIVE_MESSAGE_LENGTH,
-            ),
-        ],
-    )
-    master_servicer = MasterServicer(
-        task_manager=task_manager,
-        job_manager=job_manager,
-        speed_monitor=speed_monitor,
-        rdzv_managers=rdzv_managers,
-        diagnosis_manager=diagnosis_manager,
-        job_metric_collector=job_metric_collector,
-        elastic_ps_service=elastic_ps_service,
-        sync_service=sync_service,
-        error_monitor=error_monitor,
-    )
->>>>>>> 60782457
 
     logger.info(f"Creating master {service_type} service with port: {port}")
 
@@ -771,6 +744,7 @@
             job_metric_collector=job_metric_collector,
             elastic_ps_service=elastic_ps_service,
             sync_service=sync_service,
+            error_monitor=error_monitor,
         )
 
         elastic_training_pb2_grpc.add_MasterServicer_to_server(
