--- conflicted
+++ resolved
@@ -70,15 +70,9 @@
                 )
                 paral_configs[node.id] = ParallelConfig(dataloader, optimizer)
                 node.paral_config = paral_configs[node.id]
-<<<<<<< HEAD
         if not paral_configs:
-            logger.info("There is no parallelism config.")
-            return ParallelConfig()
-=======
-        if paral_configs == {}:
             logger.debug("No parallel config.")
             return None
->>>>>>> bd2457ca
         else:
             logger.debug(f"paral_configs: {paral_configs}")
             return paral_configs[0]
