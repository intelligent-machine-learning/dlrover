# Copyright 2025 The DLRover Authors. All rights reserved.
# Licensed under the Apache License, Version 2.0 (the "License");
# you may not use this file except in compliance with the License.
# You may obtain a copy of the License at
#
# http://www.apache.org/licenses/LICENSE-2.0
#
# Unless required by applicable law or agreed to in writing, software
# distributed under the License is distributed on an "AS IS" BASIS,
# WITHOUT WARRANTIES OR CONDITIONS OF ANY KIND, either express or implied.
# See the License for the specific language governing permissions and
# limitations under the License.

from dataclasses import dataclass
<<<<<<< HEAD
from typing import List
=======
from typing import List, Protocol, Dict
>>>>>>> a468d0ee

from dlrover.python.unified.common.workload_base import ActorInfo, MasterStage
from dlrover.python.unified.util.actor_proxy import ActorProxy

MASTER_ACTOR_NAME = "__prime_master__"


@dataclass
class MasterStatus:
    """Status of the master actor."""

    stage: MasterStage
    exit_code: int = 0
    job_start_count: int = 0


class PrimeMasterApi(ActorProxy):
    """Stub for Remote interface for PrimeMaster."""

    ACTOR_NAME = MASTER_ACTOR_NAME

    @staticmethod
    def get_status() -> MasterStatus:  # type: ignore[empty-body] # program: no cover
        """Get the status of the master."""
        ...

    @staticmethod
    def start() -> None:  # program: no cover
        """Start the master."""

    @staticmethod
    def restart() -> None:  # program: no cover
        """Restart the entire job, mainly used for failover."""
        ...

    @staticmethod
    def wait() -> None:  # program: no cover
        """Wait for the job to finish."""

    @staticmethod
    def stop() -> None:  # program: no cover
        """Stop the master."""

    @staticmethod
    def shutdown() -> None:  # program: no cover
        """Force shutdown the master."""

    @staticmethod
    def get_actor_info(  # type: ignore[empty-body]
        name: str,
    ) -> ActorInfo:  # program: no cover
        """Get a actor by name."""
        ...

    @staticmethod
    def get_workers_by_role(  # type: ignore[empty-body]
        role: str,
    ) -> List[ActorInfo]:  # program: no cover
        """Get all actors by role."""
<<<<<<< HEAD
        ...

    @staticmethod
    def restart_actors(
        actors: List[str],
    ) -> None:  # program: no cover
        """Restart the specified actors."""
        ...

    @staticmethod
    def report_actor_restarted(name: str):  # program: no cover
        """Report an actor restarted, do failover if needed."""
        pass
=======

    @abstractmethod
    def get_all_roles(self) -> Dict[str, List[ActorInfo]]:
        """Get all roles."""


PrimeMasterApi: PrimeMasterRemote = ActorProxy.wrap(
    MASTER_ACTOR_NAME,
    cls=PrimeMasterRemote,  # type:ignore[type-abstract]
    lazy=True,
)
>>>>>>> a468d0ee
<|MERGE_RESOLUTION|>--- conflicted
+++ resolved
@@ -12,11 +12,7 @@
 # limitations under the License.
 
 from dataclasses import dataclass
-<<<<<<< HEAD
-from typing import List
-=======
-from typing import List, Protocol, Dict
->>>>>>> a468d0ee
+from typing import List, Dict
 
 from dlrover.python.unified.common.workload_base import ActorInfo, MasterStage
 from dlrover.python.unified.util.actor_proxy import ActorProxy
@@ -76,8 +72,12 @@
         role: str,
     ) -> List[ActorInfo]:  # program: no cover
         """Get all actors by role."""
-<<<<<<< HEAD
         ...
+
+    @staticmethod
+    def get_all_roles() -> Dict[str, List[ActorInfo]]:  # type: ignore[empty-body]
+        """Get all roles."""
+        ...  # program: no cover
 
     @staticmethod
     def restart_actors(
@@ -89,17 +89,4 @@
     @staticmethod
     def report_actor_restarted(name: str):  # program: no cover
         """Report an actor restarted, do failover if needed."""
-        pass
-=======
-
-    @abstractmethod
-    def get_all_roles(self) -> Dict[str, List[ActorInfo]]:
-        """Get all roles."""
-
-
-PrimeMasterApi: PrimeMasterRemote = ActorProxy.wrap(
-    MASTER_ACTOR_NAME,
-    cls=PrimeMasterRemote,  # type:ignore[type-abstract]
-    lazy=True,
-)
->>>>>>> a468d0ee
+        pass