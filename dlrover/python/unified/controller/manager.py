# Copyright 2025 The DLRover Authors. All rights reserved.
# Licensed under the Apache License, Version 2.0 (the "License");
# you may not use this file except in compliance with the License.
# You may obtain a copy of the License at
#
# http://www.apache.org/licenses/LICENSE-2.0
#
# Unless required by applicable law or agreed to in writing, software
# distributed under the License is distributed on an "AS IS" BASIS,
# WITHOUT WARRANTIES OR CONDITIONS OF ANY KIND, either express or implied.
# See the License for the specific language governing permissions and
# limitations under the License.

import asyncio
import pickle
from dataclasses import dataclass, field
from typing import Any, Dict, List, Optional, Set

from dlrover.python.common.log import default_logger as logger
from dlrover.python.unified.common.actor_base import NodeInfo, WorkerStage
from dlrover.python.unified.common.constant import MASTER_STATE_KEY_PREFIX
from dlrover.python.unified.common.enums import MasterStage
from dlrover.python.unified.controller.events import ControllerEvents
from dlrover.python.unified.controller.extension import ManagerExtension
from dlrover.python.unified.controller.state_backend import MasterStateBackend
from dlrover.python.unified.util.actor_helper import (
    kill_actors,
    restart_actors,
)
from dlrover.python.unified.util.actor_proxy import (
    invoke_actor_t,
    invoke_actors_t,
)

from ..common.config import JobConfig
from . import remote_call
from .schedule.graph import DLExecutionGraph, DLExecutionVertex
from .schedule.scheduler import Scheduler
from .sync_manager import SyncManager


@dataclass(kw_only=True)
class RuntimeState:
    """
    Dataclass for manager's runtime state. It records all
    the key statement during job runtime. Master(manager) can reload the
    runtime state when the master(manager) actor restart for failover.
    """

    stage: MasterStage = MasterStage.INIT
    exit_code: int = 0
    job_restart_count: int = 0
    node_restart_count: int = 0

    graph: DLExecutionGraph
    removed_nodes: Set[str] = field(default_factory=set)

    extra: Dict[str, Any] = field(default_factory=dict)


class PrimeManager:
    INSTANCE: "PrimeManager"  # Avoid access if possible

    def __init__(self, config: JobConfig) -> None:
        # Note: all fields are readonly default, and state are private mutable

        self.config = config
        self._state_key = MASTER_STATE_KEY_PREFIX + config.job_name

        # Create all components
        self.scheduler: Scheduler = Scheduler(config)
        self.sync_manager = SyncManager()
        self.state_backend = MasterStateBackend.create(
            config.master_state_backend_type,
            config.master_state_backend_config,
        )
        self.ext = ManagerExtension.singleton()

        # Runtime state
        # Note: All states should only mutate by manager itself or methods.
        self.state: RuntimeState = self._load_state() or RuntimeState(
            graph=DLExecutionGraph.create(config.dl_config),
        )
        self._stopped_event = asyncio.Event()
        self._task = None

        logger.info(f"PrimeManager initialized with config: {config}")
<<<<<<< HEAD
        self.INSTANCE = self  # Singleton instance
        ControllerEvents.inited(config)
=======
        PrimeManager.INSTANCE = self  # Singleton instance
>>>>>>> e38e45ee

    @property
    def graph(self) -> DLExecutionGraph:
        """Get the graph of the job."""
        return self.state.graph

    @property
    def stage(self) -> MasterStage:
        """Get the current stage of the job."""
        return self.state.stage

    def _update_stage(self, stage: MasterStage):
        """Update the stage of the job."""
        if self.stage != stage:
            logger.info(f"Updating job stage from {self.stage} to {stage}")
            self.state.stage = stage
            ControllerEvents.stage_updated(self.stage, stage)
            self.save()

    async def prepare(self):
        """Prepare all for the job execution.
        Execute only once, not support failover when failed."""
        with ControllerEvents.creating_pg():
            self.scheduler.allocate_placement_group(self.graph)
        with ControllerEvents.creating_actors():
            await self.scheduler.create_actors(self.graph)
        logger.info("Finished creating actors for the job.")

        # Wait for all nodes to be ready
        await self._wait_ready(self.graph.vertices)
        self._update_stage(MasterStage.READY)

        await self._nodes_check()

    async def _wait_ready(self, actors: List[DLExecutionVertex]):
        """Wait for all actors to be ready."""
        while True:
            res = await invoke_actors_t(remote_call.get_stage, actors)
            not_ready = {
                actor.name: status
                for actor, status in zip(actors, res.results)
                if status != "READY"
            }
            if len(not_ready) == 0:
                logger.info("All nodes are ready.")
                break
            logger.warning(
                f"Waiting for {len(not_ready)} nodes to be ready: {not_ready}"
            )
            ControllerEvents.wait_ready(
                len(not_ready), total_count=len(actors)
            )
            await asyncio.sleep(5)

        # update all actor's node info
        node_info_res = await invoke_actors_t(
            remote_call.get_node_info, actors
        )
        for actor, node_info in zip(actors, node_info_res.results):
            actor.node_info = node_info

    async def _nodes_check(self):
        """Let sub-masters pre-check nodes.
        This is an optional step, recommended to improve fault tolerance.
        """
        sub_masters = [
            role.sub_master.name
            for role in self.graph.roles.values()
            if role.sub_master is not None
        ]
        if not sub_masters:
            return
        with ControllerEvents.node_check():
            res = await invoke_actors_t(remote_call.check_workers, sub_masters)
            res.raise_for_errors()
        logger.info("Masters checked all workers successfully.")

    async def start(self):
        """Execute the job. Start tracking the job status."""
        assert self.stage == MasterStage.READY, (
            f"Cannot start job in stage {self.stage}. Expected stage is READY."
        )
        with ControllerEvents.starting():
            actors = [actor.name for actor in self.graph.vertices]
            res = await invoke_actors_t(remote_call.start, actors)
            res.raise_for_errors()

            res = await invoke_actors_t(remote_call.get_stage, actors)
            # It should be RUNNING, but may be FINISHED/FAILED when workload runs too short.
            assert not any(it == WorkerStage.READY for it in res.results), (
                f"Start should update stage, not READY. {res.as_dict()}"
            )

        logger.info("Job started successfully.")
        self._task = asyncio.create_task(self._main_loop(), name="job_monitor")
        self._update_stage(MasterStage.RUNNING)

    async def _main_loop(self):
        """Monitor the actors' status."""
        while self.stage == MasterStage.RUNNING:
            await asyncio.sleep(5)
            res = await invoke_actors_t(
                remote_call.get_stage, self.graph.vertices
            )
            if all(it in ["FAILED", "FINISHED"] for it in res.results):
                if all(it == "FINISHED" for it in res.results):
                    self.request_stop("All nodes finished successfully.")
                else:
                    self.state.exit_code = 1
                    self.request_stop(
                        "All nodes finished, but some nodes failed."
                    )
                break

        assert self.stage == MasterStage.STOPPING, (
            f"Job stage should be STOPPING, but got {self.stage}."
        )
        self._do_stop()

    async def restart_actors(self, actors: List[DLExecutionVertex]) -> None:
        """Restart the specified actors."""

        for actor in actors:
            actor.restart_count += 1
            if actor.restart_count > actor.spec.max_restart:
                self.request_stop(
                    f"Actor {actor.name} has exceeded the maximum restart count: {actor.restart_count}."
                )
                return
        for actor in actors:
            actor.restarting = True
        await restart_actors([actor.name for actor in actors])
        await self._wait_ready(actors)
        for actor in actors:
            actor.restarting = False
        logger.info(f"Restarted actors: {[actor.name for actor in actors]}")

    async def deal_with_actor_restarting(self, actor: DLExecutionVertex):
        """
        The core logic of this method should only be executed for actors that
        failed due to exceptions.

        Other actors that are actively or passively restarted for other
        reasons should be filtered out by the following `actor.restarting`
        logic.
        """

        if actor.restarting:
            return  # Actor is already restarting, no need to handle it again.

        # record failure and relaunch fault node if needed
        assert actor.node_info is not None, (
            "actor.node should be set beforehand."
        )
        if actor.node_info.id in self.state.removed_nodes:
            # caused by node relaunch, reset per-node failure count
            actor.per_node_failure_count = 0
            # This is not a failure
        else:
            actor.inc_failure_count()
        if actor.per_node_failure_count > actor.spec.per_node_max_failure:
            await self._relaunch_fault_nodes([actor.node_info])

        if (
            actor.spec.is_role_level_failover_supported()
            and actor.role.sub_master is not None
        ):
            # call sub master do role level failover
            await invoke_actor_t(
                remote_call.restart_workers,
                actor.role.sub_master.name,
            )
            return
        else:
            # call job restart
            await self.restart_job()

    async def _relaunch_fault_nodes(self, nodes: List[NodeInfo]):
        if self.state.node_restart_count >= self.config.node_max_restart:
            logger.fatal(
                f"Node relaunch beyond limit: {self.config.node_max_restart}, stop job directly."
            )
            self.request_stop("node relaunch beyond limit")
            return
        self.state.removed_nodes.update(node.id for node in nodes)
        try:
            await self.ext.relaunch_nodes_impl(nodes)
            self.state.node_restart_count += len(nodes)
            logger.info(f"Relaunched nodes: {[node.id for node in nodes]}")
        except NotImplementedError:
            logger.warning("Relaunch is not implemented, skipping relaunch.")
            for n in nodes:
                self.state.removed_nodes.remove(n.id)

    async def restart_job(self):
        """Restart the job execution."""
        assert self.stage == MasterStage.RUNNING, (
            f"Cannot restart job in stage {self.stage}. "
            "Expected stage is RUNNING."
        )
        assert self._task is not None
        self.state.job_restart_count += 1
        if self.state.job_restart_count > self.config.job_max_restart:
            self.request_stop(
                f"Job has exceeded the maximum restart count: {self.state.job_restart_count}."
            )
            return
        with ControllerEvents.restarting():
            logger.info("Restarting the job execution.")
            self._task.cancel()
            self._update_stage(MasterStage.READY)
            try:
                await self._task
            except asyncio.CancelledError:
                logger.info("Monitor task cancelled, proceeding with restart.")
            logger.info("Restarting all actors...")
            await self.restart_actors(self.graph.vertices)
            logger.info("Restarted actors, re-checking their status.")
            await self._nodes_check()
            await self.start()
            logger.info("Job restarted successfully.")

    def request_stop(self, reason: str):
        """Stop the job execution. And clean up resources."""
        if (
            self.stage == MasterStage.STOPPING
            or self.stage == MasterStage.STOPPED
        ):
            return
        logger.info(f"Requesting to stop the job: {reason}")
        ControllerEvents.stop_requested(reason)
        if self.stage == MasterStage.RUNNING:
            self._update_stage(MasterStage.STOPPING)
        else:
            # main loop is not running, do stop directly
            self._do_stop()

    def _do_stop(self):
        with ControllerEvents.stopping():
            logger.info("Terminating all actors...")
            kill_actors([node.name for node in self.graph.vertices])
            self._update_stage(MasterStage.STOPPED)
            self._stopped_event.set()
            logger.info("Job stopped successfully.")

    async def wait(self):
        """Wait for the job to finish."""
        await self._stopped_event.wait()
        assert self.stage == MasterStage.STOPPED

    def save(self):
        """Save the job state to persistent storage."""
        with ControllerEvents.saving():
            try:
                data = pickle.dumps(self.state)
                self.state_backend.set(self._state_key, data)
                logger.info("Save runtime context into state.")
            except Exception:
                logger.exception("Failed to save state")

    def _load_state(self) -> Optional[RuntimeState]:
        if not self.state_backend.exists(self._state_key):
            return None
        try:
            with ControllerEvents.loading_state():
                data = self.state_backend.get(self._state_key)
                assert isinstance(data, bytes), (
                    f"Expected bytes, got {type(data)}"
                )
                data = pickle.loads(data)
                assert isinstance(data, RuntimeState)
                return data
        except Exception:
            logger.exception("Failed to load state")
            return None

    def handle_self_failover(self):
        """Handle failover for the master self."""
        logger.info("Handling failover.")
        if self.stage == MasterStage.RUNNING:
            logger.info("Resuming monitoring the job.")
            self._task = asyncio.create_task(
                self._main_loop(), name="job_monitor"
            )
            # TODO SchedulerManager._pg is not recovered
            ControllerEvents.failover_success()
        else:
            # Don't support failover in other stages, which are little possibility
            logger.warning(f"Job is in stage {self.stage}, terminating.")
            ControllerEvents.failover_stop(self.stage)
            self._do_stop()<|MERGE_RESOLUTION|>--- conflicted
+++ resolved
@@ -85,12 +85,8 @@
         self._task = None
 
         logger.info(f"PrimeManager initialized with config: {config}")
-<<<<<<< HEAD
-        self.INSTANCE = self  # Singleton instance
+        PrimeManager.INSTANCE = self  # Singleton instance
         ControllerEvents.inited(config)
-=======
-        PrimeManager.INSTANCE = self  # Singleton instance
->>>>>>> e38e45ee
 
     @property
     def graph(self) -> DLExecutionGraph:
