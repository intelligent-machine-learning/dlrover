# Copyright 2025 The DLRover Authors. All rights reserved.
# Licensed under the Apache License, Version 2.0 (the "License");
# you may not use this file except in compliance with the License.
# You may obtain a copy of the License at
#
# http://www.apache.org/licenses/LICENSE-2.0
#
# Unless required by applicable law or agreed to in writing, software
# distributed under the License is distributed on an "AS IS" BASIS,
# WITHOUT WARRANTIES OR CONDITIONS OF ANY KIND, either express or implied.
# See the License for the specific language governing permissions and
# limitations under the License.
from typing import Dict

from dlrover.python.common.serialize import PickleSerializable
from dlrover.python.unified.common.constant import DLMasterConstant
from dlrover.python.unified.common.enums import (
    MasterStateBackendType,
    SchedulingStrategyType,
)


class JobConfig(PickleSerializable):
    def __init__(
        self,
        job_name: str,
        master_state_backend_type: MasterStateBackendType,
        master_state_backend_config: Dict,
        scheduling_strategy_type: SchedulingStrategyType,
        job_max_restart: int,
        master_max_restart: int,
        trainer_max_restart: int,
        workload_max_restart: Dict[str, int],
    ):
        """
        Configuration(non-business part) of the job.

        Args:
            job_name (str): Name of the job.
            master_state_backend_type: The type of the master state backend.
            master_state_backend_config: The configuration of the master state
                backend, like: path and so on.
            scheduling_strategy_type: The type of scheduling strategy to
                create workloads.
            job_max_restart (int, optional): The maximum limit on the number
                of job-level restarts. Default is 10.
            master_max_restart (int, optional): The maximum limit on the
                number of master restarts. Default is 10.
            trainer_max_restart (int, optional): The maximum limit on the
                number of trainer restarts. Default is 10.
            workload_max_restart (Dict[str, int], optional): The
                maximum limit on the number of workload actor restarts.
                Default is 30.
        """

        self._job_name = job_name
        self._master_state_backend_type = master_state_backend_type
        self._master_state_backend_config = master_state_backend_config
        self._scheduling_strategy_type = scheduling_strategy_type
        self._job_max_restart = job_max_restart
        self._master_max_restart = master_max_restart
        self._trainer_max_restart = trainer_max_restart
        self._workload_max_restart = workload_max_restart

    def __repr__(self):
        return (
            "JobConfig("
            f"job_name={self._job_name}, "
            f"master_state_backend_type={self._master_state_backend_type}, "
            "master_state_backend_config="
            f"{self._master_state_backend_config}, "
            f"scheduling_strategy_type={self._scheduling_strategy_type}, "
            f"job_max_restart={self._job_max_restart}, "
            f"master_max_restart={self._master_max_restart}, "
            f"trainer_max_restart={self._trainer_max_restart}, "
            f"workload_max_restart={self._workload_max_restart})"
        )

    @property
    def job_name(self) -> str:
        return self._job_name

    @property
    def master_state_backend_type(self) -> MasterStateBackendType:
        return self._master_state_backend_type

    @property
    def master_state_backend_config(self) -> Dict:
        return self._master_state_backend_config

    @property
    def scheduling_strategy_type(self) -> SchedulingStrategyType:
        return self._scheduling_strategy_type

    @property
    def job_max_restart(self):
        return self._job_max_restart

    @property
    def master_max_restart(self):
        return self._master_max_restart

    @property
    def trainer_max_restart(self):
        return self._trainer_max_restart

    @property
    def workload_max_restart(self):
        return self._workload_max_restart

    def get_workload_max_restart(self, role: str):
        role = role.upper()
<<<<<<< HEAD
=======

>>>>>>> 49142500
        if role in self._workload_max_restart:
            return max(self._workload_max_restart[role], self.job_max_restart)
        return DLMasterConstant.WORKLOAD_MAX_RESTART

    @classmethod
    def build_from_args(cls, args):
        return JobConfig(
            args.job_name,
            args.master_state_backend_type,
            args.master_state_backend_config,
            args.scheduling_strategy_type,
            args.job_max_restart,
            args.master_max_restart,
            args.trainer_max_restart,
            args.workload_max_restart,
        )<|MERGE_RESOLUTION|>--- conflicted
+++ resolved
@@ -110,10 +110,7 @@
 
     def get_workload_max_restart(self, role: str):
         role = role.upper()
-<<<<<<< HEAD
-=======
 
->>>>>>> 49142500
         if role in self._workload_max_restart:
             return max(self._workload_max_restart[role], self.job_max_restart)
         return DLMasterConstant.WORKLOAD_MAX_RESTART
