--- conflicted
+++ resolved
@@ -70,9 +70,6 @@
 
 
 @pytest.mark.timeout(40, func_only=True)  # 25s in ci
-<<<<<<< HEAD
-def test_api_full_with_error_with_no_failover(tmp_ray):
-=======
 def test_api_full_with_cmd(tmp_ray):
     root_dir = os.path.dirname(
         os.path.dirname(
@@ -102,8 +99,7 @@
 
 
 @pytest.mark.timeout(40, func_only=True)  # 25s in ci
-def test_api_full_with_error(tmp_ray):
->>>>>>> 0642812e
+def test_api_full_with_error_with_no_failover(tmp_ray):
     dl_job = (
         DLJobBuilder()
         .node_num(3)
