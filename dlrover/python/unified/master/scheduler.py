--- conflicted
+++ resolved
@@ -13,7 +13,6 @@
 import time
 from abc import ABC, abstractmethod
 from concurrent.futures import ThreadPoolExecutor
-from typing import Dict
 
 import ray
 from ray.actor import ActorHandle
@@ -24,7 +23,6 @@
     DLMasterConstant,
     DLWorkloadEnv,
 )
-from dlrover.python.unified.common.enums import SchedulingStrategyType
 from dlrover.python.unified.common.job_context import get_job_context
 from dlrover.python.unified.master.graph import (
     DLExecutionGraph,
@@ -44,7 +42,11 @@
     """
 
     def __init__(self, execution_graph: DLExecutionGraph):
-        self.graph = execution_graph
+        self._graph = execution_graph
+
+    @property
+    def graph(self):
+        return self._graph
 
     @abstractmethod
     def schedule(self):
@@ -52,11 +54,12 @@
 
     @classmethod
     def get_master_actor_handle(cls):
-        assert ray.is_initialized(), "Ray is not initialized."
-        try:
-            return ray.get_runtime_context().current_actor
-        except RuntimeError:
-            logger.error("Failed to get master actor handle.")
+        if ray.is_initialized():
+            try:
+                return ray.get_runtime_context().current_actor
+            except RuntimeError:
+                logger.error("Failed to get master actor handle.")
+        return None
 
     def cleanup(self):
         # remove actors
@@ -101,19 +104,8 @@
         return start
 
     def __get_runtime_env(self, vertex: DLExecutionVertex):
-        working_dir_key = "working_dir"
         env_key = "env_vars"
 
-<<<<<<< HEAD
-        envs = {
-            DLWorkloadEnv.JOB: _job_ctx.job_config.job_name,
-            DLWorkloadEnv.NAME: vertex.name,
-            DLWorkloadEnv.ROLE: vertex.role,
-            DLWorkloadEnv.RANK: str(vertex.rank),
-            DLWorkloadEnv.WORLD_SIZE: str(vertex.world_size),
-            DLWorkloadEnv.LOCAL_RANK: str(vertex.local_rank),
-            DLWorkloadEnv.LOCAL_WORLD_SIZE: str(vertex.local_world_size),
-=======
         # runtime env
         runtime_env = {
             env_key: {
@@ -125,13 +117,15 @@
                 DLWorkloadEnv.LOCAL_RANK: str(vertex.local_rank),
                 DLWorkloadEnv.LOCAL_WORLD_SIZE: str(vertex.local_world_size),
             }
->>>>>>> baab35c2
         }
+
         # setup global env
-        envs.update(self.graph.dl_context.env)
+        runtime_env[env_key].update(self.graph.dl_context.env)
 
         # setup role env
-        envs.update(self.graph.dl_context.workloads[vertex.role].instance_env)
+        runtime_env[env_key].update(
+            self.graph.dl_context.workloads[vertex.role].instance_env
+        )
 
         # setup device collocation env
         if vertex.get_core_resource_num() < 1:
@@ -141,26 +135,24 @@
                 if vertex.role in group_roles:
                     group_env_value = ",".join(r for r in group_roles)
                     break
-            envs[DLWorkloadEnv.DEVICE_COLLOCATION_GROUP] = group_env_value
+            runtime_env[env_key][
+                DLWorkloadEnv.DEVICE_COLLOCATION_GROUP
+            ] = group_env_value
 
         # setup ray cuda visible env
-        if not set(DLWorkloadEnv.RAY_SET_VISIBLE_DEVICES_ENVS.items()).issubset(
-            set(envs.items())
-        ):
+        if not set(
+            DLWorkloadEnv.RAY_SET_VISIBLE_DEVICES_ENVS.items()
+        ).issubset(set(runtime_env[env_key].items())):
             # this env is used for disable 'ray set visible device' so we can
             # specify device by local_rank on ray(otherwise ray will assign a
             # specified device)
-            envs.update(DLWorkloadEnv.RAY_NOSET_VISIBLE_DEVICES_ENVS)
+            runtime_env[env_key].update(
+                DLWorkloadEnv.RAY_NOSET_VISIBLE_DEVICES_ENVS
+            )
         else:
             # remove 'false' value setting for using 'ray set visible device'
             for key in DLWorkloadEnv.RAY_SET_VISIBLE_DEVICES_ENVS:
-                envs.pop(key, None)
-
-        # runtime env
-        runtime_env: Dict = {env_key: envs}
-        # setup working dir
-        if DLWorkloadEnv.WORKING_DIR in envs:
-            runtime_env[working_dir_key] = envs[DLWorkloadEnv.WORKING_DIR]
+                runtime_env[env_key].pop(key, None)
 
         logger.debug(f"Create workload actor with runtime-env: {runtime_env}")
 
@@ -169,6 +161,7 @@
     def __create_actor_by_vertex(
         self, master_handle, vertex: DLExecutionVertex, config
     ) -> ActorHandle:
+
         if vertex.use_pg():
             actor_creation_opts = vertex.get_cls().options(
                 name=vertex.name,
@@ -218,38 +211,13 @@
         )
         if len(not_ready) > 0:
             raise TimeoutError(
-                f"{len(not_ready)} workload actor creation timeout: {timeout}s."
+                f"{len(not_ready)} workload actor "
+                f"creation timeout: {timeout}s."
             )
         logger.info(
             f"{len(ready)} workload actors created, "
             f"cost: {time.time() * 1000 - start:.2f}ms."
         )
-
-    @staticmethod
-    def create(strategy_type: SchedulingStrategyType, graph: DLExecutionGraph):
-        if strategy_type == SchedulingStrategyType.SIMPLE:
-            logger.info("Use simple strategy for scheduling by specification.")
-            return SimpleScheduler(graph)
-        elif strategy_type == SchedulingStrategyType.GROUP:
-            if graph.dl_context.has_workload_group():
-                logger.info("Use group strategy for scheduling by specification.")
-                return GroupOrderedScheduler(graph)
-            else:
-                logger.info(
-                    "Downgrade to simple strategy for scheduling because "
-                    "workload group description is empty in rl-context."
-                )
-                return SimpleScheduler(graph)
-        else:
-            # for auto type:
-            # use group strategy if exits group in context,
-            # or use simple strategy
-            if graph.dl_context.has_workload_group():
-                logger.info("Use group strategy for scheduling by auto.")
-                return GroupOrderedScheduler(graph)
-            else:
-                logger.info("Use simple strategy for scheduling by auto.")
-                return SimpleScheduler(graph)
 
 
 class SimpleScheduler(Scheduler):
