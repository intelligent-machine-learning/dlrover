--- conflicted
+++ resolved
@@ -168,12 +168,8 @@
             },
         )
 
-<<<<<<< HEAD
-    @ignore_exceptions()
-    def report_process_relaunch(self, node: Node):
-=======
+    @ignore_exceptions()
     def report_process_relaunch(self, node: Node, err_msg=None):
->>>>>>> 403e953f
         """Report process relaunching."""
 
         _master_evt.process_restart(
