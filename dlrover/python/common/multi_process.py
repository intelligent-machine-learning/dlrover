# Copyright 2023 The DLRover Authors. All rights reserved.
# Licensed under the Apache License, Version 2.0 (the "License");
# you may not use this file except in compliance with the License.
# You may obtain a copy of the License at
#
# http://www.apache.org/licenses/LICENSE-2.0
#
# Unless required by applicable law or agreed to in writing, software
# distributed under the License is distributed on an "AS IS" BASIS,
# WITHOUT WARRANTIES OR CONDITIONS OF ANY KIND, either express or implied.
# See the License for the specific language governing permissions and
# limitations under the License.

import mmap
import os
import pickle
import queue
import shutil
import socket
import threading
import time
from abc import ABCMeta, abstractmethod
from dataclasses import dataclass, field
from multiprocessing import shared_memory
from typing import Dict

import _posixshmem

from .constants import NodeEnv
from .log import default_logger as logger

SOCKET_TMP_DIR = "/tmp/ckpt_sock/"

SUCCESS_CODE = "OK"
ERROR_CODE = "ERROR"


def retry_socket(func):
    def wrapper(self, *args, **kwargs):
        retry = kwargs.get("retry", 30)
        succeed = False
        for i in range(retry):
            try:
                result = func(self, *args, **kwargs)
                succeed = True
                return result
            except (FileNotFoundError, ConnectionRefusedError):
                time.sleep(1)
        if not succeed:
            return func(self, *args, **kwargs)

    return wrapper


def clear_sock_dir():
    shutil.rmtree(SOCKET_TMP_DIR, ignore_errors=True)


def _create_socket_server(path):
    """
    Create a socket server.

    Args:
        path (str): a file path.
    """
<<<<<<< HEAD
    server = None
    try:
        server = socket.socket(socket.AF_UNIX, socket.SOCK_STREAM)
        path_dir = os.path.dirname(path)
        os.makedirs(path_dir, exist_ok=True)
        if os.path.exists(path):
            os.unlink(path)
        server.bind(path)
        server.listen(0)
    except OSError as e:
        logger.error(
            f"An error occurred while creating the socket server: {e}"
        )
        if server:
            server.close()
        raise
=======
    server = socket.socket(socket.AF_UNIX, socket.SOCK_STREAM)
    path_dir = os.path.dirname(path)
    os.makedirs(path_dir, exist_ok=True)
    if os.path.exists(path):
        os.unlink(path)

    logger.debug(f"Creating socket server at {path}.")
    server.bind(path)
    server.listen(0)
>>>>>>> da026e75
    return server


def _create_socket_client(path):
    """
    Create a socket client.

    Args:
        path (str): a file path.
    """

    try:
        logger.debug(f"Creating socket client at {path}.")
        client = socket.socket(socket.AF_UNIX, socket.SOCK_STREAM)
        client.connect(path)
    except Exception as e:
        logger.warning(
            "Unexpected error when creating socket client by "
            f"path: {path}, error: {e}",
            exc_info=True,
        )
        raise e
    return client


def _socket_send(socket: socket.socket, message):
    """
    In the protocol, the first 4 bytes is the size of message.
    """
    head = len(message).to_bytes(4, "big")
    send_data = head + message
    socket.send(send_data)


def _socket_recv(socket: socket.socket):
    """
    In the protocol, the first 4 bytes is the size of message.
    """
    recv_data = socket.recv(1024)
    head = recv_data[0:4]
    message = recv_data[4:]
    message_len = int.from_bytes(head, "big")
    while len(message) < message_len:
        recv_data = socket.recv(1024)
        message += recv_data
    return message


@dataclass
class SocketRequest(object):
    """
    A socket request.

    Attributes:
        method (str): the method name to call.
        args (dict): the arguments of the method.
    """

    method: str = ""
    args: Dict[str, object] = field(default_factory=dict)


@dataclass
class SocketResponse(object):
    """
    A socket response.

    Attributes:
        status (str): the return code which may be "OK" or "ERROR".
    """

    status: str = ""


@dataclass
class LockAcquireResponse(SocketResponse):
    """
    A response to acquire a shared lock using local socket.

    Attributes:
        acquired (bool): Ture if the lock is acquired.
    """

    acquired: bool = False


@dataclass
class LockedResponse(SocketResponse):
    """
    A response to acquire the status of a lock.

    Attributes:
        locked (bool): Ture if the lock is locked.
    """

    locked: bool = False


class LocalSocketComm(metaclass=ABCMeta):
    """
    Local socket for processes to communicate.

    Args:
        name (str): the instance name which must be unique if multiple
            process share a common object using the local socket.
        create (bool): If ture, the instance creates a socket server
            Otherwise, the instance creates a socket client to access
            the shared object.
    """

    def __init__(self, name="", create=False):
        logger.debug(
            f"Initialize(create:{create}) {self.__class__.__name__.lower()} "
            f"for {name}"
        )
        self._name = name
        self._socket_file = self._create_socket_path()
        self._create = create
        self._server = None
        self._init_socket()

    @property
    def name(self):
        return self._name

    def unlink(self):
        try:
            os.unlink(self._socket_file)
        except FileNotFoundError:
            pass

    def _create_socket_path(self):
        """Create a file path for the local socket."""
        fname = self.__class__.__name__.lower() + "_" + self._name + ".sock"
        job_name = os.getenv(NodeEnv.TORCHELASTIC_RUN_ID, "")
        if job_name:
            root_dir = os.path.join(SOCKET_TMP_DIR, job_name)
        else:
            root_dir = SOCKET_TMP_DIR
        os.makedirs(root_dir, exist_ok=True)
        return os.path.join(root_dir, fname)

    def _init_socket(self):
        """Initialize a socket server."""
        if self._create:
            self._server = _create_socket_server(self._socket_file)
            t = threading.Thread(
                target=self._sync,
                daemon=True,
            )
            t.start()

    @abstractmethod
    def _sync(self):
        """Synchronize the obj between processes."""
        pass

    @retry_socket
    def _request(self, request: SocketRequest):
        """Create a socket client to request the shared object."""
        client = _create_socket_client(self._socket_file)
        message = pickle.dumps(request)
        _socket_send(client, message)
        rcv_data = _socket_recv(client)
        client.close()
        response: LockAcquireResponse = pickle.loads(rcv_data)
        return response

    def is_available(self):
        try:
            return os.path.exists(self._socket_file)
        except Exception:
            return False


class SharedLock(LocalSocketComm):
    """
    On a single node, processes can share a lock with an identical name
    via socket-based communication.

    Args:
        name (str): the lock name, processes can share a lock with an
            identical name on a single node.
        create (bool): If ture, the lock creates a socket server and a lock.
            Otherwise, the lock need to create a socket client to access
            the lock.
    """

    def __init__(self, name="", create=False):
        super().__init__(name, create)
        if self._create:
            self._lock = threading.Lock()
        else:
            self._lock = None

    def _deal_shared_lock_msg(self, connection):
        try:
            recv_data = _socket_recv(connection)
            msg: SocketRequest = pickle.loads(recv_data)
            if msg.method == "acquire":
                response = LockAcquireResponse()
                response.acquired = self.acquire(**msg.args)
            elif msg.method == "locked":
                response = LockedResponse()
                response.locked = self.locked()
            elif msg.method == "release":
                self.release()
            response.status = SUCCESS_CODE
        except Exception:
            response = SocketResponse()
            response.status = ERROR_CODE
        send_data = pickle.dumps(response)
        _socket_send(connection, send_data)

    def _sync(self):
        while True:
<<<<<<< HEAD
=======
            if not self.is_available():
                time.sleep(1)
                continue
            connection, _ = self._server.accept()
>>>>>>> da026e75
            try:
                connection, _ = self._server.accept()
                try:
                    self._deal_shared_lock_msg(connection)
                finally:
                    connection.close()
            except Exception as e:
                logger.error(f"An error in SharedLock occurred: {e}")

    def acquire(self, blocking=True):
        """
        Acquire a lock shared by multiple process, blocking or non-blocking.

        Args:
            blocking (bool): blocking or non-blocking.
        """
        if self._server:
            return self._lock.acquire(blocking=blocking)
        else:
            request = SocketRequest(
                method="acquire",
                args={"blocking": blocking},
            )
            try:
                response = self._request(request)
                if response.status == SUCCESS_CODE:
                    return response.acquired
            except Exception as e:
                logger.warning(
                    f"Failed to acquire lock due to unexpected error: {e}"
                )
            return False

    def release(self):
        """
        Release a lock shared by multiple processes.
        """
        if self._server:
            if self._lock.locked():
                self._lock.release()
        else:
            request = SocketRequest(
                method="release",
                args={},
            )
            self._request(request)

    def locked(self):
        if self._server:
            return self._lock.locked()
        else:
            request = SocketRequest(
                method="locked",
                args={},
            )
            return self._request(request)


@dataclass
class QueueGetResponse(SocketResponse):
    """
    The response to get an obj from a shared queue using local socket.

    Attributes:
        obj (object): the return value to get an obj from a shared queue.
    """

    obj: object = None


@dataclass
class QueueSizeResponse(SocketResponse):
    """
    The response to get the size of a shared queue using local socket.

    Attributes:
        size (int): the size of a queue.
    """

    size: int = 0


@dataclass
class QueueEmptyResponse(SocketResponse):
    """
    The response to verify a shared queue is empty.

    Attributes:
        empty (bool): True if the queue is empty.
    """

    empty: bool = False


class SharedQueue(LocalSocketComm):
    """
    On a single node, processes can share a queue with an identical name
    via local socket communication.

    Args:
        name (str): the queue name, processes can share the queue with an
            identical name on a single node.
        create (bool): If ture, the instance creates a socket server and a
            queue. Otherwise, the instance need to create a local socket
            client to access the queue.
    """

    def __init__(self, name="", create=False, maxsize=1):
        super().__init__(name, create)
        if self._create:
            self._queue = queue.Queue(maxsize)
        else:
            self._queue = None

<<<<<<< HEAD
    def _deal_shared_queue_msg(self, connection):
        try:
            rcv_data = _socket_recv(connection)
            msg: SocketRequest = pickle.loads(rcv_data)
            response = SocketResponse()
            if msg.method == "put":
                self.put(**msg.args)
            elif msg.method == "get":
                response = QueueGetResponse()
                response.obj = self.get(**msg.args)
            elif msg.method == "qsize":
                response = QueueSizeResponse()
                response.size = self.qsize()
            elif msg.method == "empty":
                response = QueueEmptyResponse()
                response.empty = self.empty()
            response.status = SUCCESS_CODE
        except Exception:
            response = SocketResponse()
            response.status = ERROR_CODE

        message = pickle.dumps(response)
        _socket_send(connection, message)

    def _sync(self):
        while True:
=======
    @property
    def queue(self):
        return self._queue

    def _sync(self):
        while True:
            if not self.is_available():
                time.sleep(1)
                continue
            connection, _ = self._server.accept()
>>>>>>> da026e75
            try:
                connection, _ = self._server.accept()
                try:
                    self._deal_shared_queue_msg(connection)
                finally:
                    connection.close()
            except Exception as e:
                logger.error(f"An error in SharedQueue occurred: {e}")

    def put(self, obj, block=True, timeout=None):
        """Put an object into the queue."""
        if self._server:
            self._queue.put(obj, block=block, timeout=timeout)
        else:
            args = {}
            args["obj"] = obj
            args["block"] = block
            args["timeout"] = timeout
            request = SocketRequest(method="put", args=args)
            self._request(request)

    def get(self, block=True, timeout=None):
        """Get an object from the queue."""
        if self._server:
            obj = self._queue.get(block=block, timeout=timeout)
            return obj
        else:
            args = {}
            args["block"] = block
            args["timeout"] = timeout
            request = SocketRequest(method="get", args=args)
            response: QueueGetResponse = self._request(request)
            if response.status == SUCCESS_CODE:
                return response.obj
            return None

    def qsize(self):
        """Get the size of the queue."""
        if self._server:
            return self._queue.qsize()
        else:
            request = SocketRequest(method="qsize", args={})
            response: QueueSizeResponse = self._request(request)
            if response.status == SUCCESS_CODE:
                return response.size
            return -1

    def empty(self):
        """Verify the queue is empty."""
        if self._server:
            return self._queue.empty()
        else:
            request = SocketRequest(method="empty", args={})
            response: QueueEmptyResponse = self._request(request)
            if response.status == SUCCESS_CODE:
                return response.empty
            return False


@dataclass
class DictMessage(SocketResponse):
    """
    The response to get the dict of shared dict using local socket.

    Attributes:
        meta_dict (dict): the return value to get an obj from a shared queue.
    """

    meta_dict: object = None


class SharedDict(LocalSocketComm):
    """
    A shared dict between local processes.

    Args:
        name (str): the shared dictionary name, one process can update the
            dict with the same name of another process by local socket.
        create (bool): If ture, the instance will receive the dict from the
            sending process to update its dict.
    """

    def __init__(self, name="", create=False):
        super().__init__(name, create)
        self._dict = {}

        # The queue is used to notify the saver waiting for a new dict.
        self._shared_queue = SharedQueue(
            name=f"shard_dict_{name}", create=self._create
        )

    def _deal_shared_dict_msg(self, connection):
        try:
            rcv_data = _socket_recv(connection)
            msg: SocketRequest = pickle.loads(rcv_data)
            response = DictMessage()
            if msg.method == "set":
                self.set(**msg.args)
            elif msg.method == "get":
                response = DictMessage()
                response.meta_dict = self.get(**msg.args)
            response.status = SUCCESS_CODE
        except Exception as e:
            response = SocketResponse()
            response.status = ERROR_CODE
            logger.error(e)
        finally:
            if not self._shared_queue.empty():
                self._shared_queue.get(1)
        message = pickle.dumps(response)
        _socket_send(connection, message)

    def _sync(self):
        while True:
<<<<<<< HEAD
=======
            if not self.is_available():
                time.sleep(1)
                continue
            connection, _ = self._server.accept()
>>>>>>> da026e75
            try:
                connection, _ = self._server.accept()
                try:
                    self._deal_shared_dict_msg(connection)
                finally:
                    # Make sure the connection is closed
                    connection.close()
            except Exception as e:
                logger.error(f"An error in SharedDict occurred: {e}")

    def set(self, new_dict):
        """
        Set the dict to the remote shared dict.

        Args:
            new_dict (dict): a new dict to set.
        """
        self._dict = new_dict
        if not self._server:
            args = {"new_dict": self._dict}
            request = SocketRequest(method="set", args=args)
            self._shared_queue.put(1)
            response = self._request(request)
            if response.status == ERROR_CODE:
                raise RuntimeError("Fail to set metadata!")

    def get(self, local=False):
        """
        Returns a Python Dict from the remote shared Dict.

        If the writing instance sends the dict into the FIFO, the get method
        should wait for the sync thread to update the dict.

        Args:
            local (bool): If true, returns the local dict.
        """
        if local:
            return self._dict
        if self._server:
            while not self._shared_queue.empty():
                time.sleep(0.1)
            return self._dict
        else:
            request = SocketRequest(method="get", args={})
            response: DictMessage = self._request(request)
            if response.status == SUCCESS_CODE:
                self._dict = response.meta_dict
            return self._dict


class SharedMemory(shared_memory.SharedMemory):
    """
    Customization of the SharedMemory is necessary, as the
    'resource_tracker.ResourceTracker' in Python will unlink and remove the
    file if one process fails. Our objective is to ensure that the training
    process does not unlink the shared memory upon failure,
    hereby allowing a new training process to commence utilizing
    the existing shared memory to load checkpoint.

    Note:: We must explicitly unlink the SharedMemory to avoid memory leak.
    """

    # Defaults; enables close() and unlink() to run without errors.
    _name = None
    _fd = -1
    _mmap = None
    _buf = None
    _flags = os.O_RDWR
    _mode = 0o600
    _prepend_leading_slash = True

    def __init__(self, name=None, create=False, size=0):
        if not size >= 0:
            raise ValueError("'size' must be a positive integer")
        if create:
            self._flags = os.O_CREAT | os.O_EXCL | os.O_RDWR
            if size == 0:
                raise ValueError(
                    "'size' must be a positive number different from zero"
                )
        if name is None and not self._flags & os.O_EXCL:
            raise ValueError("'name' can only be None if create=True")

        if name is None:
            while True:
                name = shared_memory._make_filename()
                try:
                    self._fd = _posixshmem.shm_open(
                        name, self._flags, mode=self._mode
                    )
                except FileExistsError:
                    continue
                self._name = name
                break
        else:
            name = "/" + name if self._prepend_leading_slash else name
            self._fd = _posixshmem.shm_open(name, self._flags, mode=self._mode)
            self._name = name
        try:
            if create and size:
                os.ftruncate(self._fd, size)
            stats = os.fstat(self._fd)
            size = stats.st_size
            self._mmap = mmap.mmap(self._fd, size)
        except OSError:
            self.unlink()
            raise

        self._size = size
        self._buf = memoryview(self._mmap)

    def unlink(self):
        """Requests that the underlying shared memory block be destroyed.

        In order to ensure proper cleanup of resources, unlink should be
        called once (and only once) across all processes which have access
        to the shared memory block."""
        if self._name:
            try:
                _posixshmem.shm_unlink(self._name)
            except FileNotFoundError:
                pass
            logger.info(f"Unlink the shared memory {self._name}")<|MERGE_RESOLUTION|>--- conflicted
+++ resolved
@@ -63,7 +63,6 @@
     Args:
         path (str): a file path.
     """
-<<<<<<< HEAD
     server = None
     try:
         server = socket.socket(socket.AF_UNIX, socket.SOCK_STREAM)
@@ -80,17 +79,6 @@
         if server:
             server.close()
         raise
-=======
-    server = socket.socket(socket.AF_UNIX, socket.SOCK_STREAM)
-    path_dir = os.path.dirname(path)
-    os.makedirs(path_dir, exist_ok=True)
-    if os.path.exists(path):
-        os.unlink(path)
-
-    logger.debug(f"Creating socket server at {path}.")
-    server.bind(path)
-    server.listen(0)
->>>>>>> da026e75
     return server
 
 
@@ -307,13 +295,9 @@
 
     def _sync(self):
         while True:
-<<<<<<< HEAD
-=======
             if not self.is_available():
                 time.sleep(1)
                 continue
-            connection, _ = self._server.accept()
->>>>>>> da026e75
             try:
                 connection, _ = self._server.accept()
                 try:
@@ -428,7 +412,6 @@
         else:
             self._queue = None
 
-<<<<<<< HEAD
     def _deal_shared_queue_msg(self, connection):
         try:
             rcv_data = _socket_recv(connection)
@@ -455,18 +438,9 @@
 
     def _sync(self):
         while True:
-=======
-    @property
-    def queue(self):
-        return self._queue
-
-    def _sync(self):
-        while True:
             if not self.is_available():
                 time.sleep(1)
                 continue
-            connection, _ = self._server.accept()
->>>>>>> da026e75
             try:
                 connection, _ = self._server.accept()
                 try:
@@ -475,6 +449,9 @@
                     connection.close()
             except Exception as e:
                 logger.error(f"An error in SharedQueue occurred: {e}")
+    @property
+    def queue(self):
+        return self._queue
 
     def put(self, obj, block=True, timeout=None):
         """Put an object into the queue."""
@@ -581,13 +558,9 @@
 
     def _sync(self):
         while True:
-<<<<<<< HEAD
-=======
             if not self.is_available():
                 time.sleep(1)
                 continue
-            connection, _ = self._server.accept()
->>>>>>> da026e75
             try:
                 connection, _ = self._server.accept()
                 try:
