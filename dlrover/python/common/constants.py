# Copyright 2022 The DLRover Authors. All rights reserved.
# Licensed under the Apache License, Version 2.0 (the "License");
# you may not use this file except in compliance with the License.
# You may obtain a copy of the License at
#
# http://www.apache.org/licenses/LICENSE-2.0
#
# Unless required by applicable law or agreed to in writing, software
# distributed under the License is distributed on an "AS IS" BASIS,
# WITHOUT WARRANTIES OR CONDITIONS OF ANY KIND, either express or implied.
# See the License for the specific language governing permissions and
# limitations under the License.


class PriorityClass(object):
    LOW = "low"
    HIGH = "high"


class PlatformType(object):
    KUBERNETES = "k8s"
    RAY = "ray"
    PY_KUBERNETES = "pyk8s"
    LOCAL = "local"


class ElasticJobApi(object):
    GROUP = "elastic.iml.github.io"
    VERION = "v1alpha1"
    SCALEPLAN_KIND = "ScalePlan"
    SCALEPLAN_PLURAL = "scaleplans"
    ELASTICJOB_KIND = "elasticjob"
    ELASTICJOB_PLURAL = "elasticjobs"


class UserEnv(object):
    USER_ID = "USER_ID"


class TaskType(object):
    TRAINING = "training"
    EVALUATION = "evaluation"
    PREDICTION = "prediction"


class NodeType(object):
    MASTER = "master"
    PS = "ps"
    WORKER = "worker"
    EVALUATOR = "evaluator"
    CHIEF = "chief"
    DLROVER_MASTER = "dlrover-master"


class ElasticJobLabel(object):
    APP_NAME = "dlrover"
    JOB_KEY = "elasticjob.dlrover/name"
    REPLICA_TYPE_KEY = "elasticjob.dlrover/replica-type"
    REPLICA_INDEX_KEY = "elasticjob.dlrover/replica-index"
    RANK_INDEX_KEY = "elasticjob.dlrover/rank-index"
    RELAUNCH_COUNT = "elasticjob.dlrover/relaunch-count"


class ScalePlanLabel(object):
    SCALE_TYPE_KEY = "scale-type"
    MANUAL_SCALE = "manual"
    AUTO_SCALE = "auto"


class NodeStatus(object):
    SUCCEEDED = "Succeeded"
    FAILED = "Failed"
    RUNNING = "Running"
    FINISHED = "Finished"
    PENDING = "Pending"
    INITIAL = "Initial"
    DELETED = "Deleted"
    UNKNOWN = "Unknown"


class NodeEventType(object):
    """Notice: the type here is equal to the pod event type by k8s"""

    ADDED = "ADDED"
    MODIFIED = "MODIFIED"
    DELETED = "DELETED"
    ERROR = "ERROR"


class NodeExitReason(object):
    KILLED = "Deleted"
    OOM = "OOMKilled"
    FATAL_ERROR = "Error"
    UNKNOWN_ERROR = "UnknownError"
    HARDWARE_ERROR = "HardwareError"
    NO_HEARTBEAT = "NoHeartBeat"


class JobExitReason(object):
    SUCCEEDED = "Completed"
    CODE_ERROR = "CodeError"
    WORKER_OOM = "WorkerOOM"
    WORKER_ERROR = "WorkerError"
    PS_OOM_ERROR = "PSOOM"
    PS_ERROR = "PSError"
    EVALUATOR_OOM = "EvaluatorOOM"
    EVALUATOR_ERROR = "EvaluatorError"
    UNKNOWN_ERROR = "UnknownError"
    HANG_ERROR = "HangError"
    RDZV_TIMEOUT_ERROR = "RdzvTimeout"


class CustomMetricKeys:
    RDZV_ROUND = "rdzv_round"
    TRAINING_ERROR_LEVEL = "error_level"
    ERROR_CONTENT = "error_content"


class ExitCode(object):
    FATAL_ERROR_CODE = 1
    KILLED_CODE = 137
    TERMED_CODE = 143
    CORE_DUMP_ERROR_CODE = 134
    OOM_CODE = 247
    GPU_DRIVER_ERROR = 201
    GPU_POD_RESIDUE = 202
    GPU_INFOROM_CORRUPTED = 14
    UNKNOWN_DEVICE = 128


class NodeResourceLimit(object):
    MAX_CPU_CORES = 32
    MIN_CPU_CORES = 4
    MIN_MEMORY = 6144  # 6Gi
    MAX_MEMORY = 65536  # 65536Mi, 64Gi
    MAX_WORKER_NUM = 60
    MAX_PS_NUM = 15
    INCREMENTAL_MEMORY_FACTOR = 2
    MAX_INCREMENTAL_MEMORY = 8192  # 8Gi
    HUGE_MEMORY_THRESHOLD = 102400  # 100Gi
    HUGE_CPU_THRESHOLD = 100
    WAIT_CHIEF_TIMEOUT_SECS = 1800  # 30min
    WAIT_DATA_SHARD_SERVICE_CREATION_SECS = 600  # 10min
    PS_CPU_GROWTH_RATE = 1.2
    PS_CPU_DECREASED_RATE = 0.5
    MIN_VALID_MEMORY = 1024  # 1GB
    MIN_VALID_CPU = 2
    MAX_HANG_TIMEOUT_SECS = 7200  # unit: seconds


class DefaultNodeResource(object):
    PS_NUM = 1
    PS_MEMORY = 8000  # MB
    PS_CPU = 1
    WORKER_NUM = 2
    WORKER_CPU = 1
    WORKER_MEMORY = 8000  # MB


class ResourceOptimizerName(object):
    BRAIN = "brain"
    LOCAL = "local"


class JobOptStage(object):
    CREATE = "job_stage_create"
    PS_INITIAL = "job_stage_ps_initial"
    WORKER_INITIAL = "job_stage_worker_initial"
    PS_RUNNING = "job_stage_ps_running"
    WORKER_RUNNING = "job_stage_worker_running"


class OptimizeWorkerPhase(object):
    SAMPLE = "sample"
    INITIAL = "initial"
    STABLE = "stable"


class DistributionStrategy(object):
    LOCAL = "Local"
    PS = "ParameterServerStrategy"
    ALLREDUCE = "AllreduceStrategy"
    CUSTOM = "CustomStrategy"


class PSClusterVersionType(object):
    GLOBAL = "GLOBAL"
    LOCAL = "LOCAL"
    RESTORED = "RESTORED"


class GRPC(object):
    # gRPC limits the size of message by default to 4MB.
    # It's too small to send model parameters.
    MAX_SEND_MESSAGE_LENGTH = 256 * 1024 * 1024
    MAX_RECEIVE_MESSAGE_LENGTH = 256 * 1024 * 1024


class TrainingLoopStatus(object):
    START = 1
    END = 2
    PENDING = 3


class NodeEnv(object):
    RELAUNCHED_POD = "RELAUNCHED_POD"
    DLROVER_MASTER_ADDR = "DLROVER_MASTER_ADDR"
    GRPC_ENABLE_FORK = "GRPC_ENABLE_FORK_SUPPORT"
    POD_NAME = "POD_NAME"
    MONITOR_ENABLED = "MONITOR_ENABLED"
    JOB_NAME = "ELASTIC_JOB_NAME"
    JOB_UID = "JOB_UID"

    NODE_TYPE = "NODE_TYPE"
    NODE_ID = "NODE_ID"
    NODE_NUM = "NODE_NUM"
    NODE_RANK = "NODE_RANK"

    # Deprecated env vars.
    WORKER_TYPE = "WORKER_TYPE"
    WORKER_ID = "WORKER_ID"
    WORKER_NUM = "WORKER_NUM"
    WORKER_RANK = "WORKER_RANK"

    # The envs are compatibile with kubeflow/PytorchJob.
    RANK = "RANK"  # It is the rank of node not the rank of process.
    WORLD_SIZE = "WORLD_SIZE"  # It is the number of nodes.

    # process env
    TORCHELASTIC_RUN_ID = "TORCHELASTIC_RUN_ID"


class DatasetType(object):
    TEXT = "text"
    MAXCOMPUTE_TABLE = "maxcompute_table"


class DefaultResourceLimits(object):
    CPU_LIMIT = 100
    MEMORY_LIMIT = "102400Mi"  # 100Gi
    GPU_LIMIT = 4


class OptimizeMode(object):
    MANNUAL = "manunal"
    SINGLE_JOB = "single-job"
    CLUSTER = "cluster"


class ReporterType(object):
    LOCAL = "local"
    DLROVER_BRAIN = "brain"


class MemoryUnit(object):
    MB = 1024 * 1024


class k8sAPIExceptionReason(object):
    NOT_FOUND = "Not Found"


class RendezvousName(object):
    ELASTIC_TRAINING = "elastic-training"
    NETWORK_CHECK = "network-check"


class NodeErrorMessage(object):
    NETWORKER_ERROR = "Network is breakdown"
    SOCKET_GAIERROR = "Name or service not known"


class NetworkFailureReason(object):
    NODE_FAILURE = "Node Failure"
    WAITING_NODE = "Waiting node"


class TrainingExceptionLevel(object):
    RDZV_ERROR = "rdzv_error"
    PROCESS_ERROR = "process_error"
    NODE_ERROR = "node_error"
    WARNING = "warning"
    INFO = "info"


class ConfigPath(object):
    ENV_PARAL_CONFIG = "DLROVER_PARAL_CONFIG_PATH"
    PARAL_CONFIG = "/tmp/dlrover/auto_paral_config.json"
    ENV_RUNTIME_METRICS = "RUNTIME_METRICS_PATH"
    RUNTIME_METRICS = "/tmp/dlrover/runtime_metrics.json"
    NETWORK_CHECK_DATA_DIR = "/tmp/dlrover/network_check/"


class CheckpointConstant(object):
    TRACER_FILE_NAME = "dlrover_latest.txt"
    MODEL_STATES_NAME = "model_states"
    OPTIM_STATES_NAME = "optim_states"
    SAVE_TIMEOUT = 600


class Accelerators(object):
    NVIDIA_GPU = "nvidia.com/gpu"
    ASCEND_NPU = "ascend-npu"


<<<<<<< HEAD
class Diagnosis(object):
    CUDA_LOG_PATH = "CUDA_LOG_PATH"
=======
class AscendConstants(object):
    # By default there are 16 npu on one machine
    NPU_PER_NODE = 16
>>>>>>> 4fdf3843
<|MERGE_RESOLUTION|>--- conflicted
+++ resolved
@@ -303,11 +303,10 @@
     ASCEND_NPU = "ascend-npu"
 
 
-<<<<<<< HEAD
 class Diagnosis(object):
     CUDA_LOG_PATH = "CUDA_LOG_PATH"
-=======
+
+
 class AscendConstants(object):
     # By default there are 16 npu on one machine
-    NPU_PER_NODE = 16
->>>>>>> 4fdf3843
+    NPU_PER_NODE = 16