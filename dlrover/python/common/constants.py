# Copyright 2022 The DLRover Authors. All rights reserved.
# Licensed under the Apache License, Version 2.0 (the "License");
# you may not use this file except in compliance with the License.
# You may obtain a copy of the License at
#
# http://www.apache.org/licenses/LICENSE-2.0
#
# Unless required by applicable law or agreed to in writing, software
# distributed under the License is distributed on an "AS IS" BASIS,
# WITHOUT WARRANTIES OR CONDITIONS OF ANY KIND, either express or implied.
# See the License for the specific language governing permissions and
# limitations under the License.


class BasicClass(object):
    LOG_LEVEL_ENV = "DLROVER_LOG_LEVEL"


class PriorityClass(object):
    LOW = "low"
    HIGH = "high"


class PlatformType(object):
    KUBERNETES = "k8s"
    RAY = "ray"
    PY_KUBERNETES = "pyk8s"
    LOCAL = "local"


class ElasticJobApi(object):
    GROUP = "elastic.iml.github.io"
    VERION = "v1alpha1"
    SCALEPLAN_KIND = "ScalePlan"
    SCALEPLAN_PLURAL = "scaleplans"
    ELASTICJOB_KIND = "elasticjob"
    ELASTICJOB_PLURAL = "elasticjobs"


class UserEnv(object):
    USER_ID = "USER_ID"


class TaskType(object):
    TRAINING = "training"
    EVALUATION = "evaluation"
    PREDICTION = "prediction"


class NodeType(object):
    MASTER = "master"
    PS = "ps"
    WORKER = "worker"
    EVALUATOR = "evaluator"
    CHIEF = "chief"
    DLROVER_MASTER = "dlrover-master"


class ElasticJobLabel(object):
    APP_NAME = "dlrover"
    JOB_KEY = "elasticjob.dlrover/name"
    REPLICA_TYPE_KEY = "elasticjob.dlrover/replica-type"
    REPLICA_INDEX_KEY = "elasticjob.dlrover/replica-index"
    RANK_INDEX_KEY = "elasticjob.dlrover/rank-index"
    RELAUNCH_COUNT = "elasticjob.dlrover/relaunch-count"


class ScalePlanLabel(object):
    SCALE_TYPE_KEY = "scale-type"
    MANUAL_SCALE = "manual"
    AUTO_SCALE = "auto"


class NodeStatus(object):
    SUCCEEDED = "Succeeded"
    FAILED = "Failed"
    RUNNING = "Running"
    FINISHED = "Finished"
    PENDING = "Pending"
    INITIAL = "Initial"
    DELETED = "Deleted"
    UNKNOWN = "Unknown"


class NodeEventType(object):
    """Notice: the type here is equal to the pod event type by k8s"""

    ADDED = "ADDED"
    MODIFIED = "MODIFIED"
    DELETED = "DELETED"
    ERROR = "ERROR"
    FINISHED = "FINISHED"
    SUCCEEDED_EXITED = "SUCCEEDED_EXITED"
    FAILED_EXITED = "FAILED_EXITED"
    NODE_CHECK_SUCCEEDED = "NODE_CHECK_SUCCEEDED"
    NODE_CHECK_FAILED = "NODE_CHECK_FAILED"


class GpuMetricEnum(object):
    """
    it is the metrics enum of nvidia GPU, collected by DCGM
    """

    GPU_FREE_MEM = "DCGM_FI_DEV_FB_FREE"
    GPU_USED_MEM = "DCGM_FI_DEV_FB_USED"
    GPU_UTIL = "DCGM_FI_DEV_GPU_UTIL"
    GPU_TEMP = "DCGM_FI_DEV_GPU_TEMP"
    GPU_SM_UTIL = "DCGM_FI_PROF_SM_OCCUPANCY"
    GPU_SM_ACTIVE = "DCGM_FI_PROF_SM_ACTIVE"
    GPU_TENSOR_UTIL = "DCGM_FI_PROF_PIPE_TENSOR_ACTIVE"


class NpuMetricEnum(object):
    """
    it is the metrics enum of Ascend NPU, collected by DCMI
    """

    NPU_TOTAL_MEM = "npu_chip_info_total_memory"
    NPU_USED_MEM = "npu_chip_info_used_memory"
    NPU_UTIL = "npu_chip_info_utilization"
    NPU_TEMP = "npu_chip_info_temperature"
    NPU_HEALTH_STATE = "npu_chip_info_health_status"
    NPU_LINK_STATE = "npu_chip_info_link_status"
    NPU_OPTICAL_STATE = "npu_chip_optical_state"
    NPU_NETWORK_STATE = "npu_chip_info_network_status"
    NPU_RDMA_RX = "npu_chip_info_bandwidth_rx"
    NPU_RDMA_TX = "npu_chip_info_bandwidth_tx"


class NodeExitReason(object):
    KILLED = "Deleted"
    OOM = "OOMKilled"
    FATAL_ERROR = "Error"
    UNKNOWN_ERROR = "UnknownError"
    HARDWARE_ERROR = "HardwareError"
    NO_HEARTBEAT = "NoHeartBeat"


class JobExitReason(object):
    SUCCEEDED = "Completed"
    CODE_ERROR = "CodeError"
    WORKER_OOM = "WorkerOOM"
    WORKER_ERROR = "WorkerError"
    PS_OOM_ERROR = "PSOOM"
    PS_ERROR = "PSError"
    EVALUATOR_OOM = "EvaluatorOOM"
    EVALUATOR_ERROR = "EvaluatorError"
    UNKNOWN_ERROR = "UnknownError"
    HANG_ERROR = "HangError"
    RDZV_TIMEOUT_ERROR = "RdzvTimeout"
    PENDING_TIMEOUT = "PendingTimeout"
    UNCOMPLETED_TIMEOUT = "UncompletedTimeout"
    NODE_CHECK_FAILED = "NodeCheckFailed"


class CustomMetricKeys:
    RDZV_ROUND = "rdzv_round"
    TRAINING_ERROR_LEVEL = "error_level"
    ERROR_CONTENT = "error_content"


class ExitCode(object):
    FATAL_ERROR_CODE = 1
    KILLED_CODE = 137
    TERMED_CODE = 143
    CORE_DUMP_ERROR_CODE = 134
    OOM_CODE = 247
    GPU_DRIVER_ERROR = 201
    GPU_POD_RESIDUE = 202
    GPU_INFOROM_CORRUPTED = 14
    CONTAINER_FAILED_OR_UNKNOWN_DEVICE = 128


class NodeResourceLimit(object):
    MAX_CPU_CORES = 32
    MIN_CPU_CORES = 4
    MIN_MEMORY = 6144  # 6Gi
    MAX_MEMORY = 65536  # 65536Mi, 64Gi
    MAX_WORKER_NUM = 60
    MAX_PS_NUM = 15
    INCREMENTAL_MEMORY_FACTOR = 2
    MAX_INCREMENTAL_MEMORY = 8192  # 8Gi
    HUGE_MEMORY_THRESHOLD = 102400  # 100Gi
    HUGE_CPU_THRESHOLD = 100
    WAIT_CHIEF_TIMEOUT_SECS = 1800  # 30min
    WAIT_DATA_SHARD_SERVICE_CREATION_SECS = 600  # 10min
    PS_CPU_GROWTH_RATE = 1.2
    PS_CPU_DECREASED_RATE = 0.5
    MIN_VALID_MEMORY = 1024  # 1GB
    MIN_VALID_CPU = 2
    MAX_HANG_TIMEOUT_SECS = 7200  # unit: seconds


class DefaultNodeResource(object):
    PS_NUM = 1
    PS_MEMORY = 8000  # MB
    PS_CPU = 1
    WORKER_NUM = 2
    WORKER_CPU = 1
    WORKER_MEMORY = 8000  # MB


class ResourceOptimizerName(object):
    BRAIN = "brain"
    LOCAL = "local"


class JobOptStage(object):
    CREATE = "job_stage_create"
    PS_INITIAL = "job_stage_ps_initial"
    WORKER_INITIAL = "job_stage_worker_initial"
    PS_RUNNING = "job_stage_ps_running"
    WORKER_RUNNING = "job_stage_worker_running"


class OptimizeWorkerPhase(object):
    SAMPLE = "sample"
    INITIAL = "initial"
    STABLE = "stable"


class DistributionStrategy(object):
    LOCAL = "Local"
    PS = "ParameterServerStrategy"
    ALLREDUCE = "AllreduceStrategy"
    CUSTOM = "CustomStrategy"


class PSClusterVersionType(object):
    GLOBAL = "GLOBAL"
    LOCAL = "LOCAL"
    RESTORED = "RESTORED"


class GRPC(object):
    # gRPC limits the size of message by default to 4MB.
    # It's too small to send model parameters.
    MAX_SEND_MESSAGE_LENGTH = 256 * 1024 * 1024
    MAX_RECEIVE_MESSAGE_LENGTH = 256 * 1024 * 1024


class TrainingLoopStatus(object):
    START = 1
    END = 2
    PENDING = 3


class NodeEnv(object):
    RELAUNCHED_POD = "RELAUNCHED_POD"
    DLROVER_MASTER_ADDR = "DLROVER_MASTER_ADDR"
    GRPC_ENABLE_FORK = "GRPC_ENABLE_FORK_SUPPORT"
    GRPC_POLL_STRATEGY = "GRPC_POLL_STRATEGY"
    POD_NAME = "POD_NAME"
    MONITOR_ENABLED = "MONITOR_ENABLED"
    JOB_NAME = "ELASTIC_JOB_NAME"
    JOB_UID = "JOB_UID"

    NODE_TYPE = "NODE_TYPE"
    NODE_ID = "NODE_ID"
    NODE_NUM = "NODE_NUM"
    NODE_RANK = "NODE_RANK"

    # Deprecated env vars.
    WORKER_TYPE = "WORKER_TYPE"
    WORKER_ID = "WORKER_ID"
    WORKER_NUM = "WORKER_NUM"
    WORKER_RANK = "WORKER_RANK"

    # The envs are compatibile with kubeflow/PytorchJob.
    RANK = "RANK"  # It is the rank of node not the rank of process.
    WORLD_SIZE = "WORLD_SIZE"  # It is the number of nodes.

    # worker process env
    TORCHELASTIC_RUN_ID = "TORCHELASTIC_RUN_ID"
    MASTER_ADDR = "MASTER_ADDR"
    MASTER_PORT = "MASTER_PORT"

    # diagnosis env
    TRAINING_LOG_FILE = "TRAINING_LOG_FILE"
    FAILURE_NODE_ERRORS = "FAILURE_NODE_ERRORS"

    # grpc env
    MASTER_CLIENT_TIMEOUT = "MASTER_CLIENT_TIMEOUT"


class DatasetType(object):
    TEXT = "text"
    MAXCOMPUTE_TABLE = "maxcompute_table"


class DefaultResourceLimits(object):
    CPU_LIMIT = 100
    MEMORY_LIMIT = "102400Mi"  # 100Gi
    GPU_LIMIT = 4


class OptimizeMode(object):
    MANNUAL = "manunal"
    SINGLE_JOB = "single-job"
    CLUSTER = "cluster"


class ReporterType(object):
    LOCAL = "local"
    DLROVER_BRAIN = "brain"


class MemoryUnit(object):
    MB = 1024 * 1024


class k8sAPIExceptionReason(object):
    NOT_FOUND = "Not Found"


class RendezvousName(object):
    ELASTIC_TRAINING = "elastic-training"
    NETWORK_CHECK = "network-check"


class NodeErrorMessage(object):
    NETWORKER_ERROR = "Network is breakdown"
    SOCKET_GAIERROR = "Name or service not known"


class NetworkFailureReason(object):
    NO_INIT = "Not Initialized"
    NODE_FAILURE = "Node Failure"
    WAITING_NODE = "Waiting node"


class TrainingExceptionLevel(object):
    RDZV_ERROR = "rdzv_error"
    PROCESS_ERROR = "process_error"
    NODE_ERROR = "node_error"
    WARNING = "warning"
    INFO = "info"
    ERROR = "error"


class ConfigPath(object):
    ENV_PARAL_CONFIG = "DLROVER_PARAL_CONFIG_PATH"
    PARAL_CONFIG = "/tmp/dlrover/auto_paral_config.json"
    ENV_RUNTIME_METRICS = "RUNTIME_METRICS_PATH"
    RUNTIME_METRICS = "/tmp/dlrover/runtime_metrics.json"
    NETWORK_CHECK_DATA_DIR = "/tmp/dlrover/network_check/"


class CheckpointConstant(object):
    TRACER_FILE_NAME = "dlrover_latest.txt"
    MODEL_STATES_NAME = "model_states"
    OPTIM_STATES_NAME = "optim_states"
    SAVE_TIMEOUT = 600


class JobConstant(object):
    RDZV_JOIN_TIMEOUT_DEFAULT = 600
    INSUFFICIENT_NODE_TIMEOUT_DEFAULT_MIN = 600
    INSUFFICIENT_NODE_TIMEOUT_DEFAULT_MAX = 3600
    PENDING_NODE_TIMEOUT_DEFAULT_MIN = 600

    # grpc timeout 60s
    MASTER_CLIENT_GRPC_DEFAULT_TIMEOUT = 60

    # master_client.check_straggler timeout
    MASTER_CLIENT_CHECK_FAULT_NODE_TIMEOUT = 300

    # master_client.check_fault_node timeout
    MASTER_CLIENT_CHECK_STRAGGLER_NODE_TIMEOUT = 300

    # sleep 3s on NetworkFailureReason.WAITING_NODE
<<<<<<< HEAD
    MASTER_CLIENT_CHECK_FAULT_SLEEP_TIMEOUT = 1

    # sleep 3s on NetworkFailureReason.WAITING_NODE
    MASTER_CLIENT_CHECK_STRAGGLER_SLEEP_TIMEOUT = 1
=======
    MASTER_CLIENT_CHECK_FAULT_TIMEOUT = 1

    # sleep 3s on NetworkFailureReason.WAITING_NODE
    MASTER_CLIENT_CHECK_STRAGGLER_TIMEOUT = 1
>>>>>>> 7ba180c5

    # sleep 5s before next node check round
    NODE_CHECK_NEXT_ROUND_TIMEOUT = 5

    TRAINING_AGENT_LOOP_DEFAULT_INTERVAL = 15


class Accelerators(object):
    NVIDIA_GPU = "nvidia.com/gpu"
    ASCEND_NPU = "ascend-npu"


class AscendConstants(object):
    # By default， there are 16(max) npu on one machine
    NPU_PER_NODE = 16

    # represent the starting offset of the hccl's port using
    HCCL_PORT_START = "HCCL_IF_BASE_PORT"
    HCCL_PORT_START_DEFAULT = 64000


class ErrorMonitorConstants(object):
    TYPE_INFO = "info"
    TYPE_WARN = "warn"
    TYPE_ERROR = "error"

    JOB_INSTANCE = "job"

    ACTION_WORKER_CREATE = "worker_create"
    ACTION_STATUS_UPDATE = "status_update"
    ACTION_EARLY_STOP = "early_stop"
    ACTION_STOP = "stop"
    ACTION_RELAUNCH = "relaunch_worker"
    ACTION_NOT_RELAUNCH = "not_relaunch_worker"
    ACTION_GLOBAL_STEP = "global_step"
    ACTION_RDZV_JOIN = "join_rendezvous"
    ACTION_RDZV_COMPLETE = "rendezvous_complete"
    ACTION_RDZV_TIMEOUT = "rendezvous_timeout"
    ACTION_TRAINING_START = "training_start"
    ACTION_RESTART_TRAINING = "restart_training"
    ACTION_SAVE_SHARD_START = "save_shard_start"
    ACTION_SAVE_SHARD_COMPLETE = "save_shard_complete"
    ACTION_SAVE_SHARD_ERROR = "save_shard_error"
    ACTION_MEM_CKPT_START = "mem_ckpt_start"
    ACTION_MEM_CKPT_COMPLETE = "mem_ckpt_complete"
    ACTION_RESUME_MEM_CKPT_START = "resume_mem_ckpt_start"
    ACTION_RESUME_MEM_CKPT_COMPLETE = "resume_mem_ckpt_complete"
    ACTION_HANG_WARN = "hang_warning"<|MERGE_RESOLUTION|>--- conflicted
+++ resolved
@@ -368,18 +368,11 @@
     # master_client.check_fault_node timeout
     MASTER_CLIENT_CHECK_STRAGGLER_NODE_TIMEOUT = 300
 
-    # sleep 3s on NetworkFailureReason.WAITING_NODE
-<<<<<<< HEAD
+    # sleep 1s on NetworkFailureReason.WAITING_NODE
     MASTER_CLIENT_CHECK_FAULT_SLEEP_TIMEOUT = 1
 
-    # sleep 3s on NetworkFailureReason.WAITING_NODE
+    # sleep 1s on NetworkFailureReason.WAITING_NODE
     MASTER_CLIENT_CHECK_STRAGGLER_SLEEP_TIMEOUT = 1
-=======
-    MASTER_CLIENT_CHECK_FAULT_TIMEOUT = 1
-
-    # sleep 3s on NetworkFailureReason.WAITING_NODE
-    MASTER_CLIENT_CHECK_STRAGGLER_TIMEOUT = 1
->>>>>>> 7ba180c5
 
     # sleep 5s before next node check round
     NODE_CHECK_NEXT_ROUND_TIMEOUT = 5
