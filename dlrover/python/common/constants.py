# Copyright 2022 The DLRover Authors. All rights reserved.
# Licensed under the Apache License, Version 2.0 (the "License");
# you may not use this file except in compliance with the License.
# You may obtain a copy of the License at
#
# http://www.apache.org/licenses/LICENSE-2.0
#
# Unless required by applicable law or agreed to in writing, software
# distributed under the License is distributed on an "AS IS" BASIS,
# WITHOUT WARRANTIES OR CONDITIONS OF ANY KIND, either express or implied.
# See the License for the specific language governing permissions and
# limitations under the License.


class BasicClass(object):
    LOG_LEVEL_ENV = "DLROVER_LOG_LEVEL"


class PriorityClass(object):
    LOW = "low"
    HIGH = "high"


class PlatformType(object):
    KUBERNETES = "k8s"
    RAY = "ray"
    PY_KUBERNETES = "pyk8s"
    LOCAL = "local"


class ElasticJobApi(object):
    GROUP = "elastic.iml.github.io"
    VERION = "v1alpha1"
    SCALEPLAN_KIND = "ScalePlan"
    SCALEPLAN_PLURAL = "scaleplans"
    ELASTICJOB_KIND = "elasticjob"
    ELASTICJOB_PLURAL = "elasticjobs"


class UserEnv(object):
    USER_ID = "USER_ID"


class TaskType(object):
    TRAINING = "training"
    EVALUATION = "evaluation"
    PREDICTION = "prediction"


class NodeType(object):
    MASTER = "master"
    PS = "ps"
    WORKER = "worker"
    EVALUATOR = "evaluator"
    CHIEF = "chief"
    DLROVER_MASTER = "dlrover-master"


class ElasticJobLabel(object):
    APP_NAME = "dlrover"
    JOB_KEY = "elasticjob.dlrover/name"
    REPLICA_TYPE_KEY = "elasticjob.dlrover/replica-type"
    REPLICA_INDEX_KEY = "elasticjob.dlrover/replica-index"
    RANK_INDEX_KEY = "elasticjob.dlrover/rank-index"
    RELAUNCH_COUNT = "elasticjob.dlrover/relaunch-count"


class ScalePlanLabel(object):
    SCALE_TYPE_KEY = "scale-type"
    MANUAL_SCALE = "manual"
    AUTO_SCALE = "auto"


class NodeStatus(object):
    SUCCEEDED = "Succeeded"
    FAILED = "Failed"
    RUNNING = "Running"
    FINISHED = "Finished"
    PENDING = "Pending"
    INITIAL = "Initial"
    DELETED = "Deleted"
    UNKNOWN = "Unknown"


class NodeEventType(object):
    """Notice: the type here is equal to the pod event type by k8s"""

    ADDED = "ADDED"
    MODIFIED = "MODIFIED"
    DELETED = "DELETED"
    ERROR = "ERROR"
    FINISHED = "FINISHED"
    SUCCEEDED_EXITED = "SUCCEEDED_EXITED"
    FAILED_EXITED = "FAILED_EXITED"
    NODE_CHECK_SUCCEEDED = "NODE_CHECK_SUCCEEDED"
    NODE_CHECK_FAILED = "NODE_CHECK_FAILED"


class NodeExitReason(object):
    KILLED = "Deleted"
    OOM = "OOMKilled"
    FATAL_ERROR = "Error"
    UNKNOWN_ERROR = "UnknownError"
    HARDWARE_ERROR = "HardwareError"
    NO_HEARTBEAT = "NoHeartBeat"


class JobExitReason(object):
    SUCCEEDED = "Completed"
    CODE_ERROR = "CodeError"
    WORKER_OOM = "WorkerOOM"
    WORKER_ERROR = "WorkerError"
    PS_OOM_ERROR = "PSOOM"
    PS_ERROR = "PSError"
    EVALUATOR_OOM = "EvaluatorOOM"
    EVALUATOR_ERROR = "EvaluatorError"
    UNKNOWN_ERROR = "UnknownError"
    HANG_ERROR = "HangError"
    RDZV_TIMEOUT_ERROR = "RdzvTimeout"
    PENDING_TIMEOUT = "PendingTimeout"
    UNCOMPLETED_TIMEOUT = "UncompletedTimeout"
    NODE_CHECK_FAILED = "NodeCheckFailed"


class CustomMetricKeys:
    RDZV_ROUND = "rdzv_round"
    TRAINING_ERROR_LEVEL = "error_level"
    ERROR_CONTENT = "error_content"


class ExitCode(object):
    FATAL_ERROR_CODE = 1
    KILLED_CODE = 137
    TERMED_CODE = 143
    CORE_DUMP_ERROR_CODE = 134
    OOM_CODE = 247
    GPU_DRIVER_ERROR = 201
    GPU_POD_RESIDUE = 202
    GPU_INFOROM_CORRUPTED = 14
    CONTAINER_FAILED_OR_UNKNOWN_DEVICE = 128


class NodeResourceLimit(object):
    MAX_CPU_CORES = 32
    MIN_CPU_CORES = 4
    MIN_MEMORY = 6144  # 6Gi
    MAX_MEMORY = 65536  # 65536Mi, 64Gi
    MAX_WORKER_NUM = 60
    MAX_PS_NUM = 15
    INCREMENTAL_MEMORY_FACTOR = 2
    MAX_INCREMENTAL_MEMORY = 8192  # 8Gi
    HUGE_MEMORY_THRESHOLD = 102400  # 100Gi
    HUGE_CPU_THRESHOLD = 100
    WAIT_CHIEF_TIMEOUT_SECS = 1800  # 30min
    WAIT_DATA_SHARD_SERVICE_CREATION_SECS = 600  # 10min
    PS_CPU_GROWTH_RATE = 1.2
    PS_CPU_DECREASED_RATE = 0.5
    MIN_VALID_MEMORY = 1024  # 1GB
    MIN_VALID_CPU = 2
    MAX_HANG_TIMEOUT_SECS = 7200  # unit: seconds


class DefaultNodeResource(object):
    PS_NUM = 1
    PS_MEMORY = 8000  # MB
    PS_CPU = 1
    WORKER_NUM = 2
    WORKER_CPU = 1
    WORKER_MEMORY = 8000  # MB


class ResourceOptimizerName(object):
    BRAIN = "brain"
    LOCAL = "local"


class JobOptStage(object):
    CREATE = "job_stage_create"
    PS_INITIAL = "job_stage_ps_initial"
    WORKER_INITIAL = "job_stage_worker_initial"
    PS_RUNNING = "job_stage_ps_running"
    WORKER_RUNNING = "job_stage_worker_running"


class OptimizeWorkerPhase(object):
    SAMPLE = "sample"
    INITIAL = "initial"
    STABLE = "stable"


class DistributionStrategy(object):
    LOCAL = "Local"
    PS = "ParameterServerStrategy"
    ALLREDUCE = "AllreduceStrategy"
    CUSTOM = "CustomStrategy"


class PSClusterVersionType(object):
    GLOBAL = "GLOBAL"
    LOCAL = "LOCAL"
    RESTORED = "RESTORED"


class GRPC(object):
    # gRPC limits the size of message by default to 4MB.
    # It's too small to send model parameters.
    MAX_SEND_MESSAGE_LENGTH = 256 * 1024 * 1024
    MAX_RECEIVE_MESSAGE_LENGTH = 256 * 1024 * 1024


class TrainingLoopStatus(object):
    START = 1
    END = 2
    PENDING = 3


class NodeEnv(object):
    RELAUNCHED_POD = "RELAUNCHED_POD"
    DLROVER_MASTER_ADDR = "DLROVER_MASTER_ADDR"
    GRPC_ENABLE_FORK = "GRPC_ENABLE_FORK_SUPPORT"
    GRPC_POLL_STRATEGY = "GRPC_POLL_STRATEGY"
    POD_NAME = "POD_NAME"
    MONITOR_ENABLED = "MONITOR_ENABLED"
    JOB_NAME = "ELASTIC_JOB_NAME"
    JOB_UID = "JOB_UID"

    NODE_TYPE = "NODE_TYPE"
    NODE_ID = "NODE_ID"
    NODE_NUM = "NODE_NUM"
    NODE_RANK = "NODE_RANK"

    # Deprecated env vars.
    WORKER_TYPE = "WORKER_TYPE"
    WORKER_ID = "WORKER_ID"
    WORKER_NUM = "WORKER_NUM"
    WORKER_RANK = "WORKER_RANK"

    # The envs are compatibile with kubeflow/PytorchJob.
    RANK = "RANK"  # It is the rank of node not the rank of process.
    WORLD_SIZE = "WORLD_SIZE"  # It is the number of nodes.

    # worker process env
    TORCHELASTIC_RUN_ID = "TORCHELASTIC_RUN_ID"
    MASTER_ADDR = "MASTER_ADDR"
    MASTER_PORT = "MASTER_PORT"

    # diagnosis env
    TRAINING_LOG_FILE = "TRAINING_LOG_FILE"
    FAILURE_NODE_ERRORS = "FAILURE_NODE_ERRORS"


class DatasetType(object):
    TEXT = "text"
    MAXCOMPUTE_TABLE = "maxcompute_table"


class DefaultResourceLimits(object):
    CPU_LIMIT = 100
    MEMORY_LIMIT = "102400Mi"  # 100Gi
    GPU_LIMIT = 4


class OptimizeMode(object):
    MANNUAL = "manunal"
    SINGLE_JOB = "single-job"
    CLUSTER = "cluster"


class ReporterType(object):
    LOCAL = "local"
    DLROVER_BRAIN = "brain"


class MemoryUnit(object):
    MB = 1024 * 1024


class k8sAPIExceptionReason(object):
    NOT_FOUND = "Not Found"


class RendezvousName(object):
    ELASTIC_TRAINING = "elastic-training"
    NETWORK_CHECK = "network-check"


class NodeErrorMessage(object):
    NETWORKER_ERROR = "Network is breakdown"
    SOCKET_GAIERROR = "Name or service not known"


class NetworkFailureReason(object):
    NO_INIT = "Not Initialized"
    NODE_FAILURE = "Node Failure"
    WAITING_NODE = "Waiting node"


class TrainingExceptionLevel(object):
    RDZV_ERROR = "rdzv_error"
    PROCESS_ERROR = "process_error"
    NODE_ERROR = "node_error"
    WARNING = "warning"
    INFO = "info"
    ERROR = "error"


class ConfigPath(object):
    ENV_PARAL_CONFIG = "DLROVER_PARAL_CONFIG_PATH"
    PARAL_CONFIG = "/tmp/dlrover/auto_paral_config.json"
    ENV_RUNTIME_METRICS = "RUNTIME_METRICS_PATH"
    RUNTIME_METRICS = "/tmp/dlrover/runtime_metrics.json"
    NETWORK_CHECK_DATA_DIR = "/tmp/dlrover/network_check/"


class CheckpointConstant(object):
    TRACER_FILE_NAME = "dlrover_latest.txt"
    MODEL_STATES_NAME = "model_states"
    OPTIM_STATES_NAME = "optim_states"
    SAVE_TIMEOUT = 600


class JobConstant(object):
    RDZV_JOIN_TIMEOUT_DEFAULT = 600
    INSUFFICIENT_NODE_TIMEOUT_DEFAULT_MIN = 600
    INSUFFICIENT_NODE_TIMEOUT_DEFAULT_MAX = 3600
    PENDING_NODE_TIMEOUT_DEFAULT_MIN = 600


class Accelerators(object):
    NVIDIA_GPU = "nvidia.com/gpu"
    ASCEND_NPU = "ascend-npu"


class AscendConstants(object):
    # By default， there are 16(max) npu on one machine
    NPU_PER_NODE = 16

    # represent the starting offset of the hccl's port using
    HCCL_PORT_START = "HCCL_IF_BASE_PORT"
    HCCL_PORT_START_DEFAULT = 64000


class ErrorMonitorConstants(object):
    TYPE_INFO = "info"
    TYPE_WARN = "warn"
    TYPE_ERROR = "error"

    JOB_INSTANCE = "job"

    ACTION_WORKER_CREATE = "worker_create"
    ACTION_STATUS_UPDATE = "status_update"
    ACTION_EARLY_STOP = "early_stop"
    ACTION_STOP = "stop"
    ACTION_RELAUNCH = "relaunch_worker"
    ACTION_NOT_RELAUNCH = "not_relaunch_worker"
    ACTION_GLOBAL_STEP = "global_step"
    ACTION_RDZV_JOIN = "join_rendezvous"
    ACTION_RDZV_COMPLETE = "rendezvous_complete"
    ACTION_RDZV_TIMEOUT = "rendezvous_timeout"
    ACTION_TRAINING_START = "training_start"
    ACTION_RESTART_TRAINING = "restart_training"
<<<<<<< HEAD
    ACTION_SAVE_SHARD_START = "save_shard_start"
    ACTION_SAVE_SHARD_COMPLETE = "save_shard_complete"
    ACTION_SAVE_SHARD_ERROR = "save_shard_error"
    ACTION_MEM_CKPT_START = "mem_ckpt_start"
    ACTION_MEM_CKPT_COMPLETE = "mem_ckpt_complete"
    ACTION_RESUME_MEM_CKPT_START = "resume_mem_ckpt_start"
    ACTION_RESUME_MEM_CKPT_COMPLETE = "resume_mem_ckpt_complete"
=======
    ACTION_HANG_WARN = "hang_warning"
>>>>>>> ec94ab63
<|MERGE_RESOLUTION|>--- conflicted
+++ resolved
@@ -359,7 +359,6 @@
     ACTION_RDZV_TIMEOUT = "rendezvous_timeout"
     ACTION_TRAINING_START = "training_start"
     ACTION_RESTART_TRAINING = "restart_training"
-<<<<<<< HEAD
     ACTION_SAVE_SHARD_START = "save_shard_start"
     ACTION_SAVE_SHARD_COMPLETE = "save_shard_complete"
     ACTION_SAVE_SHARD_ERROR = "save_shard_error"
@@ -367,6 +366,4 @@
     ACTION_MEM_CKPT_COMPLETE = "mem_ckpt_complete"
     ACTION_RESUME_MEM_CKPT_START = "resume_mem_ckpt_start"
     ACTION_RESUME_MEM_CKPT_COMPLETE = "resume_mem_ckpt_complete"
-=======
-    ACTION_HANG_WARN = "hang_warning"
->>>>>>> ec94ab63
+    ACTION_HANG_WARN = "hang_warning"