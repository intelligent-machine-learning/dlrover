# Copyright 2024 The DLRover Authors. All rights reserved.
# Licensed under the Apache License, Version 2.0 (the "License");
# you may not use this file except in compliance with the License.
# You may obtain a copy of the License at
#
# http://www.apache.org/licenses/LICENSE-2.0
#
# Unless required by applicable law or agreed to in writing, software
# distributed under the License is distributed on an "AS IS" BASIS,
# WITHOUT WARRANTIES OR CONDITIONS OF ANY KIND, either express or implied.
# See the License for the specific language governing permissions and
# limitations under the License.

import os
import unittest
from unittest.mock import patch

from torch.distributed.elastic.agent.server.api import RunResult, WorkerState
from torch.distributed.launcher.api import LaunchConfig

from dlrover.python.common.constants import RendezvousName
from dlrover.python.common.worker import WorkerContext
from dlrover.python.diagnosis.common.constants import DiagnoseAction
from dlrover.python.diagnosis.datacollector.training_log_collector import (
    TrainingLogCollector,
)
from dlrover.python.elastic_agent.diagnosis.diagnosis_agent import (
    DiagnosisAgent,
)
from dlrover.python.elastic_agent.master_client import (
    MasterClient,
    build_master_client,
)
from dlrover.python.elastic_agent.torch.training import (
    ElasticLaunchConfig,
    _create_worker_spec,
)
from dlrover.python.tests.test_utils import start_local_master


class TestDiagnosisAgent(unittest.TestCase):
    def setUp(self):
        self.master_proc, self.addr = start_local_master()
        MasterClient._instance = build_master_client(self.addr, 1)
        launch_config = LaunchConfig(
            min_nodes=1,
            max_nodes=1,
            nproc_per_node=2,
            run_id="test",
            monitor_interval=0.1,
        )
        self.config = ElasticLaunchConfig(**launch_config.__dict__)

    def tearDown(self):
        pass

    def test_diagnose_training(self):
        file = "data/training.log"
        path = os.path.dirname(__file__)
        file_path = os.path.join(path, file)

        errors = "error code is 11111"
        agent = DiagnosisAgent(file_path, errors)

        spec = _create_worker_spec(
            node_rank=0,
            rdzv_name=RendezvousName.ELASTIC_TRAINING,
            config=self.config,
            entrypoint="echo",
            args=[],
        )

        run_result = RunResult(
            state=WorkerState(
                WorkerState.UNHEALTHY,
            ),
            failures={},
        )
        wc = WorkerContext(
            worker_spec=spec,
            remaining_failovers=2,
            restart_count=3,
            run_result=run_result,
        )

        action = agent.diagnose_training_failure(wc)
        self.assertEqual(action, DiagnoseAction.RESTART_WORKER)

        agent._errors = "error code is 507035"
        action = agent.diagnose_training_failure(wc)
        self.assertEqual(action, DiagnoseAction.RELAUNCH_WORKER)

        agent._errors = "error code is 11111"
        wc.remaining_failovers = 0
        action = agent.diagnose_training_failure(wc)
        self.assertEqual(action, DiagnoseAction.RELAUNCH_WORKER)

<<<<<<< HEAD
    @patch(
        "dlrover.python.diagnosis.datacollector.training_log_collector"
        ".read_last_n_lines"
    )
    def test_log_collect(self, mock_file_util):
        mock_file_util.return_value = [
            "test0",
            "DLRover agent started with:",
            "test1",
        ]
        training_log_collector = TrainingLogCollector(
            log_file="test", n_line=3
        )
        result = training_log_collector.collect_data()
        self.assertTrue("test0" not in result.logs)
        self.assertTrue("test1" in result.logs)
=======
        agent._errors = " #"
        wc.remaining_failovers = 2
        action = agent.diagnose_training_failure(wc)
        self.assertEqual(action, DiagnoseAction.RESTART_WORKER)
>>>>>>> 27d52928


if __name__ == "__main__":
    unittest.main()<|MERGE_RESOLUTION|>--- conflicted
+++ resolved
@@ -95,7 +95,11 @@
         action = agent.diagnose_training_failure(wc)
         self.assertEqual(action, DiagnoseAction.RELAUNCH_WORKER)
 
-<<<<<<< HEAD
+        agent._errors = " #"
+        wc.remaining_failovers = 2
+        action = agent.diagnose_training_failure(wc)
+        self.assertEqual(action, DiagnoseAction.RESTART_WORKER)
+
     @patch(
         "dlrover.python.diagnosis.datacollector.training_log_collector"
         ".read_last_n_lines"
@@ -112,12 +116,6 @@
         result = training_log_collector.collect_data()
         self.assertTrue("test0" not in result.logs)
         self.assertTrue("test1" in result.logs)
-=======
-        agent._errors = " #"
-        wc.remaining_failovers = 2
-        action = agent.diagnose_training_failure(wc)
-        self.assertEqual(action, DiagnoseAction.RESTART_WORKER)
->>>>>>> 27d52928
 
 
 if __name__ == "__main__":
