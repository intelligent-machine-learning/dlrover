# Copyright 2024 The DLRover Authors. All rights reserved.
# Licensed under the Apache License, Version 2.0 (the "License");
# you may not use this file except in compliance with the License.
# You may obtain a copy of the License at
#
# http://www.apache.org/licenses/LICENSE-2.0
#
# Unless required by applicable law or agreed to in writing, software
# distributed under the License is distributed on an "AS IS" BASIS,
# WITHOUT WARRANTIES OR CONDITIONS OF ANY KIND, either express or implied.
# See the License for the specific language governing permissions and
# limitations under the License.

import os
import unittest
from unittest import mock

from torch.distributed.elastic.agent.server.api import RunResult, WorkerState
from torch.distributed.launcher.api import LaunchConfig

from dlrover.python.common import env_utils
from dlrover.python.common.constants import RendezvousName
from dlrover.python.diagnosis.common.constants import DiagnosisActionType
<<<<<<< HEAD
from dlrover.python.diagnosis.common.diagnosis_action import EventAction
=======
from dlrover.python.diagnosis.common.diagnosis_action import (
    NoAction,
    NodeAction,
)
>>>>>>> ec94ab63
from dlrover.python.diagnosis.common.diagnosis_data import WorkerTrainingMetric
from dlrover.python.elastic_agent.context import get_agent_context
from dlrover.python.elastic_agent.diagnosis.diagnosis_agent import (
    DiagnosisAgent,
)
from dlrover.python.elastic_agent.master_client import (
    MasterClient,
    build_master_client,
)
from dlrover.python.elastic_agent.torch.training import (
    ElasticLaunchConfig,
    _create_worker_spec,
)
from dlrover.python.tests.test_utils import start_local_master


class TestDiagnosisAgent(unittest.TestCase):
    def setUp(self):
        self._master, self.addr = start_local_master()
        MasterClient._instance = build_master_client(self.addr, 1)
        launch_config = LaunchConfig(
            min_nodes=1,
            max_nodes=1,
            nproc_per_node=2,
            run_id="test",
            monitor_interval=0.1,
        )
        self.config = ElasticLaunchConfig(**launch_config.__dict__)

    def tearDown(self):
        os.environ.clear()

    def test_diagnose_training(self):
        file = "data/training.log"
        path = os.path.dirname(__file__)
        file_path = os.path.join(path, file)

        errors = "error code is 11111"

        agent = DiagnosisAgent.singleton_instance()
        agent.update_config(file_path, errors)

        spec = _create_worker_spec(
            node_rank=0,
            rdzv_name=RendezvousName.ELASTIC_TRAINING,
            config=self.config,
            entrypoint="echo",
            args=[],
        )

        run_result = RunResult(
            state=WorkerState(
                WorkerState.UNHEALTHY,
            ),
            failures={},
        )

        context = get_agent_context()

        self.assertTrue("worker_spec", context.to_string())

        context.update_context(
            worker_spec=spec,
            remaining_failovers=2,
            restart_count=3,
            run_result=run_result,
        )

        action = agent.diagnose_training_failure()
        self.assertEqual(
            action.action_type, DiagnosisActionType.RESTART_WORKER
        )

        agent._errors = "error code is 507035"
        action = agent.diagnose_training_failure()
        self.assertEqual(
            action.action_type, DiagnosisActionType.RELAUNCH_WORKER
        )

        agent._errors = "error code is 11111"
        context.remaining_failovers = 0
        action = agent.diagnose_training_failure()
        self.assertEqual(
            action.action_type, DiagnosisActionType.RELAUNCH_WORKER
        )

        agent._errors = " #"
        context.remaining_failovers = 2
        action = agent.diagnose_training_failure()
        self.assertEqual(
            action.action_type, DiagnosisActionType.RESTART_WORKER
        )

        agent.stop()

    def test_worker_training_metric(self):
        test = WorkerTrainingMetric(
            data_content="test123",
            node_id=env_utils.get_node_id(),
            node_type=env_utils.get_node_type(),
            node_rank=env_utils.get_node_rank(),
            is_final_result=True,
        )

        test_str = test.to_json()
        self.assertTrue('"data_content": "test123"' in test_str)

        test_new = WorkerTrainingMetric.from_json(test_str)
        self.assertEqual(test_new.timestamp, test.timestamp)
        self.assertEqual(test_new.data_content, test.data_content)
        self.assertEqual(test_new.data_type, test.data_type)
        self.assertEqual(test_new.is_final_result, test.is_final_result)

        test_new = globals().get("WorkerTrainingMetric").from_json(test_str)
        self.assertEqual(test_new.timestamp, test.timestamp)
        self.assertEqual(test_new.data_content, test.data_content)
        self.assertEqual(test_new.data_type, test.data_type)
        self.assertEqual(test_new.is_final_result, test.is_final_result)

        test_new = globals().get(test.__class__.__name__).from_json(test_str)
        self.assertEqual(test_new.timestamp, test.timestamp)
        self.assertEqual(test_new.data_content, test.data_content)
        self.assertEqual(test_new.data_type, test.data_type)
        self.assertEqual(test_new.is_final_result, test.is_final_result)

<<<<<<< HEAD
    def test_diagnose_resource_collection(self):
        agent = DiagnosisAgent.singleton_instance()
        errors_log = "aaaaaaaaaaaaaaaa\nGPU is lost!\n"
        agent.diagnose_resource_collection(errors_log)

        ctx = get_agent_context()
        action = ctx.next_diagnosis_action()
        self.assertTrue(isinstance(action, EventAction))
        action.__class__ = EventAction
        self.assertEqual(action.event_action, "GPU is lost")
=======
    def test_send_heartbeat(self):
        agent = DiagnosisAgent.singleton_instance("", "")
        context = agent._agent_context
        agent._client.report_heart_beat = mock.MagicMock(
            returnValue=NoAction()
        )

        agent.send_heartbeat()
        self.assertTrue(
            context._diagnosis_action_queue.next_action().action_type,
            DiagnosisActionType.NONE,
        )

        agent._client.report_heart_beat = mock.MagicMock(
            returnValue=NodeAction(
                action_type=DiagnosisActionType.RESTART_WORKER
            )
        )
        agent.send_heartbeat()
        self.assertTrue(
            context._diagnosis_action_queue.next_action().action_type,
            DiagnosisActionType.RESTART_WORKER,
        )
>>>>>>> ec94ab63


if __name__ == "__main__":
    unittest.main()<|MERGE_RESOLUTION|>--- conflicted
+++ resolved
@@ -21,14 +21,11 @@
 from dlrover.python.common import env_utils
 from dlrover.python.common.constants import RendezvousName
 from dlrover.python.diagnosis.common.constants import DiagnosisActionType
-<<<<<<< HEAD
-from dlrover.python.diagnosis.common.diagnosis_action import EventAction
-=======
 from dlrover.python.diagnosis.common.diagnosis_action import (
+    EventAction,
     NoAction,
     NodeAction,
 )
->>>>>>> ec94ab63
 from dlrover.python.diagnosis.common.diagnosis_data import WorkerTrainingMetric
 from dlrover.python.elastic_agent.context import get_agent_context
 from dlrover.python.elastic_agent.diagnosis.diagnosis_agent import (
@@ -154,7 +151,6 @@
         self.assertEqual(test_new.data_type, test.data_type)
         self.assertEqual(test_new.is_final_result, test.is_final_result)
 
-<<<<<<< HEAD
     def test_diagnose_resource_collection(self):
         agent = DiagnosisAgent.singleton_instance()
         errors_log = "aaaaaaaaaaaaaaaa\nGPU is lost!\n"
@@ -165,7 +161,7 @@
         self.assertTrue(isinstance(action, EventAction))
         action.__class__ = EventAction
         self.assertEqual(action.event_action, "GPU is lost")
-=======
+
     def test_send_heartbeat(self):
         agent = DiagnosisAgent.singleton_instance("", "")
         context = agent._agent_context
@@ -189,7 +185,6 @@
             context._diagnosis_action_queue.next_action().action_type,
             DiagnosisActionType.RESTART_WORKER,
         )
->>>>>>> ec94ab63
 
 
 if __name__ == "__main__":
