--- conflicted
+++ resolved
@@ -22,11 +22,7 @@
 import threading
 import time
 import unittest
-<<<<<<< HEAD
-from datetime import timedelta
-=======
-from datetime import datetime
->>>>>>> 2ce0e02e
+from datetime import datetime, timedelta
 from unittest import mock
 from unittest.mock import MagicMock, patch
 
