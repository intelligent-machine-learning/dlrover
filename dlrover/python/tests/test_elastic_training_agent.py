--- conflicted
+++ resolved
@@ -222,7 +222,6 @@
             self.assertEqual(self._master.speed_monitor._global_step, 100)
 
 
-<<<<<<< HEAD
 class NetworkCheckElasticAgentTest(unittest.TestCase):
     def setUp(self) -> None:
         self._master, addr = start_local_master()
@@ -232,16 +231,6 @@
             max_nodes=2,
             nproc_per_node=8,
             run_id="test",
-=======
-class MasterRendezvousHandlerTest(unittest.TestCase):
-    def test_pend_timeout(self):
-        launch_config = LaunchConfig(
-            min_nodes=1,
-            max_nodes=1,
-            nproc_per_node=2,
-            run_id="test",
-            monitor_interval=0.1,
->>>>>>> 596f8217
         )
         self.config = ElasticLaunchConfig(**launch_config.__dict__)
         rdzv_parameters = RendezvousParameters(
@@ -253,7 +242,6 @@
             local_addr=self.config.local_addr,
             **self.config.rdzv_configs,
         )
-<<<<<<< HEAD
 
         master_addr = "127.0.0.1"
         node_id = 0
@@ -306,7 +294,27 @@
         self.assertEqual(t, 107)
         if os.path.exists(root):
             shutil.rmtree(root)
-=======
+
+
+class MasterRendezvousHandlerTest(unittest.TestCase):
+    def test_pend_timeout(self):
+        launch_config = LaunchConfig(
+            min_nodes=1,
+            max_nodes=1,
+            nproc_per_node=2,
+            run_id="test",
+            monitor_interval=0.1,
+        )
+        self.config = ElasticLaunchConfig(**launch_config.__dict__)
+        rdzv_parameters = RendezvousParameters(
+            backend=self.config.rdzv_backend,
+            endpoint=self.config.rdzv_endpoint,
+            run_id=self.config.run_id,
+            min_nodes=self.config.min_nodes,
+            max_nodes=self.config.max_nodes,
+            local_addr=self.config.local_addr,
+            **self.config.rdzv_configs,
+        )
         rdzv_parameters.config["pend_timeout"] = 1
         rdzv_handler = MasterRendezvousHandler(
             RendezvousName.ELASTIC_TRAINING,
@@ -320,7 +328,6 @@
         )
         with self.assertRaises(TimeoutError):
             rdzv_handler.next_rendezvous()
->>>>>>> 596f8217
 
 
 if __name__ == "__main__":
