# Copyright 2025 The DLRover Authors. All rights reserved.
# Licensed under the Apache License, Version 2.0 (the "License");
# you may not use this file except in compliance with the License.
# You may obtain a copy of the License at
#
# http://www.apache.org/licenses/LICENSE-2.0
#
# Unless required by applicable law or agreed to in writing, software
# distributed under the License is distributed on an "AS IS" BASIS,
# WITHOUT WARRANTIES OR CONDITIONS OF ANY KIND, either express or implied.
# See the License for the specific language governing permissions and
# limitations under the License.

import copy
import json
import os
import shutil
import signal
import socket
import subprocess
import tempfile
import threading
import time
import unittest
from datetime import datetime
from unittest import mock
from unittest.mock import MagicMock, patch

import psutil
from torch.distributed.elastic.agent.server.api import (
    RunResult,
    WorkerSpec,
    WorkerState,
)
from torch.distributed.elastic.agent.server.local_elastic_agent import (
    LocalElasticAgent,
)
from torch.distributed.elastic.multiprocessing import SignalException
from torch.distributed.elastic.rendezvous import RendezvousParameters
from torch.distributed.launcher.api import LaunchConfig

from dlrover.python.common import env_utils
from dlrover.python.common.comm import GPUStats
from dlrover.python.common.constants import (
    Accelerators,
    AscendConstants,
    ConfigPath,
    GpuMetricEnum,
    JobConstant,
    NodeEnv,
    NpuMetricEnum,
    RendezvousName,
)
from dlrover.python.common.global_context import Context
from dlrover.python.common.log import default_logger as logger
from dlrover.python.common.metric.context import JobMetricContext
from dlrover.python.common.metric.metric import (
    GpuMetric,
    GpuNodeMetric,
    NpuMetric,
    NpuNodeMetric,
)
from dlrover.python.common.storage import PosixDiskStorage
from dlrover.python.diagnosis.common.constants import (
    DiagnosisActionType,
    DiagnosisConstant,
)
from dlrover.python.diagnosis.common.diagnosis_action import (
    EventAction,
    NodeAction,
)
from dlrover.python.elastic_agent.context import get_agent_context
from dlrover.python.elastic_agent.master_client import (
    MasterClient,
    build_master_client,
)
from dlrover.python.elastic_agent.monitor.training import TorchTrainingMonitor
from dlrover.python.elastic_agent.torch.ckpt_saver import (
    AsyncCheckpointSaver,
    DdpCheckpointSaver,
)
from dlrover.python.elastic_agent.torch.training import (
    ElasticLaunchConfig,
    ElasticTrainingAgent,
    JobStoppingError,
    MasterRendezvousHandler,
    NodeCheckElasticAgent,
    NodeCheckFailedError,
    RendezvousOutSyncError,
    RendezvousTimeoutError,
    StopWorkerTimeoutError,
    _create_check_agent,
    _create_worker_spec,
    _get_local_ip,
    _set_paral_config,
    comm_perf_check,
    launch_agent,
    node_health_check,
<<<<<<< HEAD
    run_network_check,
=======
    _check_device,
>>>>>>> fc4d4fc4
)
from dlrover.python.tests.test_utils import start_local_master
from dlrover.trainer.torch.utils import version_less_than_230

_metric_context = JobMetricContext.singleton_instance()
_dlrover_context = Context.singleton_instance()


class ElasticTrainingAgentTest(unittest.TestCase):
    def setUp(self) -> None:
        _set_paral_config()
        self._master, addr = start_local_master()
        MasterClient._instance = build_master_client(addr, 0.5)
        launch_config = LaunchConfig(
            min_nodes=2,
            max_nodes=2,
            nproc_per_node=8,
            run_id="test",
        )
        self.config = ElasticLaunchConfig(**launch_config.__dict__)
        self.config.set_node_unit(2)
        rdzv_parameters = RendezvousParameters(
            backend=self.config.rdzv_backend,
            endpoint=self.config.rdzv_endpoint,
            run_id=self.config.run_id,
            min_nodes=self.config.min_nodes,
            max_nodes=self.config.max_nodes,
            local_addr=self.config.local_addr,
            **self.config.rdzv_configs,
        )

        master_addr = "127.0.0.1"

        self.rdzv_handler = MasterRendezvousHandler(
            RendezvousName.TRAINING,
            0,
            rdzv_parameters,
            local_world_size=self.config.nproc_per_node,
        )
        self.rdzv_handler.join_timeout = 5

        if version_less_than_230():
            logs_dict = {
                "redirects": self.config.redirects,
                "tee": self.config.tee,
            }
        else:
            logs_dict = {}
        self.spec = WorkerSpec(
            role=self.config.role,
            local_world_size=self.config.nproc_per_node,
            entrypoint="echo",
            args=tuple([]),
            rdzv_handler=self.rdzv_handler,
            max_restarts=self.config.max_restarts,
            monitor_interval=self.config.monitor_interval,
            master_addr=master_addr,
            local_addr=self.config.local_addr,
            **logs_dict,
        )
        JobConstant.TRAINING_AGENT_LOOP_DEFAULT_INTERVAL = 1

        self._agent_context = get_agent_context()

    def tearDown(self):
        JobConstant.TRAINING_AGENT_LOOP_DEFAULT_INTERVAL = 15
        self._master.stop()
        os.environ.clear()
        self._agent_context.clear_action_queue()

    def test_node_unit(self):
        node_unit = int(self.rdzv_handler._rdzv_params.get("node_unit", "1"))
        self.assertEqual(node_unit, 2)

    def test_config_to_json(self):
        config = ElasticLaunchConfig(
            min_nodes=1,
            max_nodes=1,
            nproc_per_node=8,
            run_id="test",
            auto_config=True,
        )
        json_config = config.to_json()
        self.assertIsNotNone(json_config)
        self.assertEqual(json_config["min_nodes"], 1)
        self.assertEqual(json_config["rdzv_backend"], "etcd")
        self.assertTrue(len(json.loads(json_config["rdzv_configs"])) > 0)

    def test_auto_configure(self):
        config = ElasticLaunchConfig(
            min_nodes=1,
            max_nodes=1,
            nproc_per_node=8,
            run_id="test",
            auto_config=True,
        )
        os.environ["NODE_NUM"] = "4"
        os.environ["TRAINING_LOG_FILE"] = "training_log"
        os.environ["FAILURE_NODE_ERRORS"] = "#errors#"
        config.auto_configure_params()
        self.assertEqual(config.max_nodes, 4)
        self.assertEqual(config.min_nodes, 4)
        self.assertTrue(config.network_check)
        self.assertEqual(config.training_log_file, "training_log")
        self.assertEqual(config.failure_node_errors, "#errors#")

        os.environ["FAILURE_NODE_ERRORS"] = " #errors"
        config.auto_configure_params()
        self.assertEqual(config.failure_node_errors, "")

    @patch("torch.cuda.is_available")
    @patch("torch.cuda.get_device_name")
    def test_mtgpu_auto_configure(
        self, mock_get_device_name, mock_is_available
    ):
        mock_get_device_name.return_value = "mthreads"
        mock_is_available.return_value = True
        config = ElasticLaunchConfig(
            min_nodes=1,
            max_nodes=1,
            nproc_per_node=8,
            run_id="test",
            auto_config=True,
        )
        os.environ["NODE_NUM"] = "4"
        os.environ["TRAINING_LOG_FILE"] = "training_log"
        os.environ["FAILURE_NODE_ERRORS"] = "#errors#"
        config.auto_configure_params()
        self.assertEqual(config.max_nodes, 4)
        self.assertEqual(config.min_nodes, 4)
        self.assertTrue(config.network_check)
        self.assertEqual(config.training_log_file, "training_log")
        self.assertEqual(config.failure_node_errors, "#errors#")

        os.environ["FAILURE_NODE_ERRORS"] = " #errors"
        config.auto_configure_params()
        self.assertEqual(config.failure_node_errors, "")

    def test_rank0_rendezvous(self):
        agent = ElasticTrainingAgent(
            node_rank=0,
            config=self.config,
            entrypoint="python",
            spec=self.spec,
            start_method=self.config.start_method,
            log_dir=self.config.log_dir,
            exit_barrier_timeout=1,
        )

        # Mock node rank 1 joins the rendezvous.
        self.rdzv_handler._client._node_id = 1
        self.rdzv_handler._client.join_rendezvous(
            1, 8, self.rdzv_handler._name
        )
        agent._client._node_id = 0
        agent._rendezvous(agent._worker_group)
        worker_group = agent._worker_group
        self.assertEqual(len(worker_group.workers), 8)
        self.assertEqual(worker_group.group_rank, 0)
        self.assertEqual(worker_group.group_world_size, 2)
        worker = worker_group.workers[1]
        self.assertEqual(worker.local_rank, 1)
        self.assertEqual(worker.global_rank, 1)
        self.assertEqual(worker.world_size, 16)
        self.assertFalse(
            agent._membership_changed("default", self.rdzv_handler)
        )

    def test_rank1_rendezvous(self):
        agent = ElasticTrainingAgent(
            node_rank=1,
            config=self.config,
            entrypoint="python",
            spec=self.spec,
            start_method=self.config.start_method,
            log_dir=self.config.log_dir,
            exit_barrier_timeout=1,
        )
        # Mock node rank 0 joins the rendezvous.
        self.rdzv_handler._client._node_id = 0
        self.rdzv_handler._client.join_rendezvous(
            0, 8, self.rdzv_handler._name
        )

        store = self.rdzv_handler._get_store(round=1, group=0)

        def _set_store(store):
            time.sleep(1)
            store.set("MASTER_ADDR", "127.0.0.1".encode())
            store.set("MASTER_PORT", "12345".encode())

        _task = threading.Thread(target=_set_store, args=(store,))
        _task.start()

        addr, port = agent._safe_get_master_addr_port(store)
        self.assertEqual(addr, "127.0.0.1")
        self.assertEqual(port, 12345)

        # Set the node id and rank as 1.
        agent._client._node_id = 1
        self.spec.rdzv_handler._node_rank = 1
        agent._rendezvous(agent._worker_group)
        worker_group = agent._worker_group
        self.assertEqual(len(worker_group.workers), 8)
        self.assertEqual(worker_group.group_rank, 1)
        self.assertEqual(worker_group.group_world_size, 2)
        worker = worker_group.workers[1]
        self.assertEqual(worker.local_rank, 1)
        self.assertEqual(worker.global_rank, 9)
        self.assertEqual(worker.world_size, 16)
        self.assertEqual(store.get("MASTER_ADDR").decode(), "127.0.0.1")
        self.assertEqual(store.get("MASTER_PORT").decode(), "12345")

    def test_exit_barrier(self):
        agent = ElasticTrainingAgent(
            node_rank=0,
            config=self.config,
            entrypoint="python",
            spec=self.spec,
            start_method=self.config.start_method,
            log_dir=self.config.log_dir,
            exit_barrier_timeout=1,
        )
        self.rdzv_handler._client._node_id = 1
        self.rdzv_handler._client.join_rendezvous(
            1, 8, self.rdzv_handler._name
        )
        agent._client._node_id = 0
        agent._rendezvous(agent._worker_group)
        agent._exit_barrier()

        agent = ElasticTrainingAgent(
            node_rank=0,
            config=self.config,
            entrypoint="python",
            spec=self.spec,
            start_method=self.config.start_method,
            log_dir=self.config.log_dir,
            exit_barrier_timeout=1,
        )
        self.rdzv_handler._client._node_id = 1
        self.rdzv_handler._client.join_rendezvous(
            1, 8, self.rdzv_handler._name
        )
        agent._client._node_id = 0
        agent._rendezvous(agent._worker_group)
        agent._dlrover_exit_barrier()

        with patch(
            "dlrover.python.util.store_util.barrier",
            side_effect=[SignalException("test", signal.SIGTERM)],
        ):
            agent = ElasticTrainingAgent(
                node_rank=0,
                config=self.config,
                entrypoint="python",
                spec=self.spec,
                start_method=self.config.start_method,
                log_dir=self.config.log_dir,
                exit_barrier_timeout=1,
            )
            self.rdzv_handler._client._node_id = 1
            self.rdzv_handler._client.join_rendezvous(
                1, 8, self.rdzv_handler._name
            )
            agent._client._node_id = 0
            agent._rendezvous(agent._worker_group)
            with self.assertRaises(SignalException):
                agent._dlrover_exit_barrier()

        with patch(
            "dlrover.python.util.store_util.barrier",
            side_effect=[Exception("test")],
        ):
            agent = ElasticTrainingAgent(
                node_rank=0,
                config=self.config,
                entrypoint="python",
                spec=self.spec,
                start_method=self.config.start_method,
                log_dir=self.config.log_dir,
                exit_barrier_timeout=1,
            )
            self.rdzv_handler._client._node_id = 1
            self.rdzv_handler._client.join_rendezvous(
                1, 8, self.rdzv_handler._name
            )
            agent._client._node_id = 0
            agent._rendezvous(agent._worker_group)
            agent._dlrover_exit_barrier()

    def test_get_local_ip(self):
        local_ip = _get_local_ip()
        self.assertNotEqual(local_ip, "")
        os.environ["POD_IP"] = "127.0.0.1"
        local_ip = _get_local_ip()
        self.assertEqual(local_ip, "127.0.0.1")

    def test_initialize_worker(self):
        JobConstant.TRAINING_AGENT_LOOP_DEFAULT_INTERVAL = 1
        node_id = 1
        agent = ElasticTrainingAgent(
            node_rank=node_id,
            config=self.config,
            entrypoint="python",
            spec=self.spec,
            start_method=self.config.start_method,
            log_dir=self.config.log_dir,
            exit_barrier_timeout=1,
        )
        agent._config.network_check = False
        agent._config.rdzv_configs = {"pend_timeout": 0}

        def _mock_rendezvous(self, *args):
            raise RendezvousOutSyncError("test")

        agent._rendezvous = _mock_rendezvous
        with self.assertRaises(RendezvousTimeoutError):
            agent._initialize_workers(agent._worker_group)
            agent._save_ckpt_future

    def test_initialize_workers_exception(self):
        node_id = 2
        agent = ElasticTrainingAgent(
            node_rank=node_id,
            config=self.config,
            entrypoint="python",
            spec=self.spec,
            start_method=self.config.start_method,
            log_dir=self.config.log_dir,
            exit_barrier_timeout=1,
        )
        agent._config.network_check = False

        agent._rendezvous = mock.MagicMock(
            side_effect=[NodeCheckFailedError("test")],
        )
        with self.assertRaises(NodeCheckFailedError):
            agent._initialize_workers(agent._worker_group)

        agent._rendezvous = mock.MagicMock(
            side_effect=[RendezvousTimeoutError("test")],
        )
        with self.assertRaises(RendezvousTimeoutError):
            agent._initialize_workers(agent._worker_group)

        agent._rendezvous = mock.MagicMock(
            side_effect=[ValueError("test")],
        )
        with self.assertRaises(ValueError):
            agent._initialize_workers(agent._worker_group, max_errors=1)

        agent._rendezvous = mock.MagicMock(
            side_effect=[ValueError("test"), TypeError("test")],
        )
        with self.assertRaises(TypeError):
            agent._initialize_workers(agent._worker_group, max_errors=2)

        agent._rendezvous = mock.MagicMock(
            side_effect=[
                ValueError("test"),
                TypeError("test"),
                RuntimeError("test"),
            ],
        )
        with self.assertRaises(RuntimeError):
            agent._initialize_workers(agent._worker_group, max_errors=3)


def mock_gpu_metric_collect(*args, **kwargs):
    logger.info("mock gpu metric collector is running...")
    job_metrics = {}
    metric = GpuNodeMetric()
    for i in range(8):
        metric.node_metrics[i] = GpuMetric()
        metric.node_metrics[i].set_metric(GpuMetricEnum.GPU_FREE_MEM, 0)
        metric.node_metrics[i].set_metric(GpuMetricEnum.GPU_USED_MEM, 80)
        metric.node_metrics[i].set_metric(GpuMetricEnum.GPU_UTIL, 99.5)
        metric.node_metrics[i].set_metric(GpuMetricEnum.GPU_TENSOR_UTIL, 30.5)
    metric.update_avg_metrics()
    job_metrics["worker-1"] = copy.deepcopy(metric)
    job_metrics["worker-2"] = copy.deepcopy(metric)
    job_metrics["worker-3"] = copy.deepcopy(metric)
    job_metrics["worker-4"] = copy.deepcopy(metric)
    _metric_context.add_node_metrics(
        int(datetime.now().timestamp()), job_metrics
    )


def mock_npu_metric_collect(*args, **kwargs):
    logger.info("mock npu metric collector is running...")
    job_metrics = {}
    metric = NpuNodeMetric()
    for i in range(16):
        metric.node_metrics[i] = NpuMetric()
        metric.node_metrics[i].set_metric(NpuMetricEnum.NPU_USED_MEM, 78)
        metric.node_metrics[i].set_metric(NpuMetricEnum.NPU_TOTAL_MEM, 80)
        metric.node_metrics[i].set_metric(NpuMetricEnum.NPU_UTIL, 99.5)
    metric.update_avg_metrics()
    job_metrics["worker-1"] = copy.deepcopy(metric)
    job_metrics["worker-2"] = copy.deepcopy(metric)
    job_metrics["worker-3"] = copy.deepcopy(metric)
    job_metrics["worker-4"] = copy.deepcopy(metric)
    _metric_context.add_node_metrics(
        int(datetime.now().timestamp()), job_metrics
    )


class MusaPatchImportTest(unittest.TestCase):
    """Test cases for musa_patch import in training.py"""

    def test_musa_patch_import_success(self):
        """Test that musa_patch import works when module exists"""
        # This test will pass if the import doesn't raise an exception
        # We're testing the actual import behavior from training.py
        try:
            import dlrover.python.elastic_agent.torch.training  # noqa: F401

            # If we get here, the import succeeded (including musa_patch)
            self.assertTrue(True)
        except Exception as e:
            self.fail(f"Import should not fail: {e}")

    @patch("dlrover.python.common.musa_patch")
    def test_musa_patch_import_failure_handling(self, mock_musa_patch):
        """Test that musa_patch import failure is properly handled"""
        # Mock the module to simulate import failure
        mock_musa_patch.side_effect = ImportError("musa_patch not available")

        # Test that the training module can still be imported even if musa_patch fails
        try:
            # We can't easily test the import failure during module loading,
            # but we can test that the module works without musa_patch
            from dlrover.python.elastic_agent.torch.training import (
                ElasticLaunchConfig,
            )

            config = ElasticLaunchConfig(
                min_nodes=1, max_nodes=1, nproc_per_node=1
            )
            self.assertIsNotNone(config)
        except Exception as e:
            self.fail(f"Training module should work without musa_patch: {e}")

    def test_musa_patch_optional_import_pattern(self):
        """Test that the import pattern correctly handles exceptions"""
        # This test verifies that the try-except pattern is working as expected

        # Test the exact pattern used in training.py
        import_success = True
        try:
            from dlrover.python.common import musa_patch  # noqa: F401
        except Exception:
            import_success = False

        # The test should pass regardless of whether musa_patch exists
        # This verifies that the exception handling works
        self.assertIsInstance(import_success, bool)

    def test_musa_patch_import_does_not_affect_module_functionality(self):
        """Test that musa_patch import failure doesn't affect other functionality"""
        # Test that we can still access other parts of the training module
        from dlrover.python.elastic_agent.torch.training import (
            ElasticLaunchConfig,
        )

        # Create a config to ensure the module is functional
        config = ElasticLaunchConfig(
            min_nodes=1, max_nodes=1, nproc_per_node=1, run_id="test"
        )

        self.assertIsNotNone(config)
        self.assertEqual(config.min_nodes, 1)

    def test_training_module_imports_completed(self):
        """Test that all important components from training module are importable"""
        try:
            from dlrover.python.elastic_agent.torch.training import (
                ElasticLaunchConfig,
                ElasticTrainingAgent,
                launch_agent,
                _set_paral_config,
            )

            # Verify all imports are successful
            self.assertIsNotNone(ElasticLaunchConfig)
            self.assertIsNotNone(ElasticTrainingAgent)
            self.assertIsNotNone(launch_agent)
            self.assertIsNotNone(_set_paral_config)

        except ImportError as e:
            self.fail(
                f"Essential training module components should be importable: {e}"
            )

    def test_musa_patch_import_resilience(self):
        """Test that the module loading is resilient to musa_patch issues"""
        # Verify that even if there are issues with musa_patch,
        # the core functionality remains available

        from dlrover.python.elastic_agent.torch.training import (
            ElasticLaunchConfig,
        )

        # Test creating and using a basic configuration
        config = ElasticLaunchConfig(
            min_nodes=2,
            max_nodes=4,
            nproc_per_node=8,
            run_id="test_resilience",
        )

        # Test basic configuration properties
        self.assertEqual(config.min_nodes, 2)
        self.assertEqual(config.max_nodes, 4)
        self.assertEqual(config.nproc_per_node, 8)
        self.assertEqual(config.run_id, "test_resilience")

        # Test auto-configuration doesn't break
        try:
            config.auto_configure_params()
            # Should not raise exception even if musa_patch is not available
            self.assertTrue(True)
        except Exception as e:
            self.fail(
                f"Auto-configuration should not fail due to musa_patch: {e}"
            )


@patch("dlrover.python.elastic_agent.torch.training.node_health_check")
@patch("dlrover.python.elastic_agent.torch.training.comm_perf_check")
def test_run_network_check(mock_comm_perf_check, mock_node_health_check):
    mock_comm_perf_check.return_value = True
    mock_node_health_check.return_value = True
    config = ElasticLaunchConfig(
        4, 4, 8, accelerator=Accelerators.MTHREADS_GPU
    )
    entrypoint = "python"
    result = run_network_check(config, entrypoint)
    assert result


class ElasticTrainingAgentRunTest(unittest.TestCase):
    def setUp(self) -> None:
        self._master, addr = start_local_master()
        MasterClient._instance = build_master_client(addr, 1)
        self._client = MasterClient.singleton_instance()
        launch_config = LaunchConfig(
            min_nodes=1,
            max_nodes=1,
            nproc_per_node=2,
            run_id="test",
            monitor_interval=0.1,
        )
        self.config = ElasticLaunchConfig(**launch_config.__dict__)
        rdzv_parameters = RendezvousParameters(
            backend=self.config.rdzv_backend,
            endpoint=self.config.rdzv_endpoint,
            run_id=self.config.run_id,
            min_nodes=self.config.min_nodes,
            max_nodes=self.config.max_nodes,
            local_addr=self.config.local_addr,
            **self.config.rdzv_configs,
        )

        master_addr = "127.0.0.1"
        node_id = 0

        self.rdzv_handler = MasterRendezvousHandler(
            RendezvousName.TRAINING,
            node_id,
            rdzv_parameters,
            local_world_size=self.config.nproc_per_node,
        )
        self.rdzv_handler.join_timeout = 5

        if version_less_than_230():
            logs_dict = {
                "redirects": self.config.redirects,
                "tee": self.config.tee,
            }
        else:
            logs_dict = {}
        self.spec = WorkerSpec(
            role=self.config.role,
            local_world_size=self.config.nproc_per_node,
            entrypoint="echo",
            args=tuple([]),
            rdzv_handler=self.rdzv_handler,
            max_restarts=self.config.max_restarts,
            monitor_interval=self.config.monitor_interval,
            master_addr=master_addr,
            local_addr=self.config.local_addr,
            **logs_dict,
        )
        JobConstant.TRAINING_AGENT_LOOP_DEFAULT_INTERVAL = 1

    def tearDown(self):
        JobConstant.TRAINING_AGENT_LOOP_DEFAULT_INTERVAL = 15
        self._master.stop()
        MasterClient._instance = None

    def test_monitor_workers(self):
        self.config.network_check = False
        agent = ElasticTrainingAgent(
            node_rank=0,
            config=self.config,
            entrypoint="echo",
            spec=self.spec,
            start_method=self.config.start_method,
            log_dir=self.config.log_dir,
            exit_barrier_timeout=1,
        )
        agent._report_failure_to_master({})
        run_result = agent._invoke_run()
        self.assertDictEqual(run_result.failures, {})
        self.assertEqual(run_result.state, WorkerState.SUCCEEDED)

    @mock.patch.object(ElasticTrainingAgent, "_restart_workers")
    def test_invoke_run(self, mock_restart_workers):
        self.config.network_check = False
        agent = ElasticTrainingAgent(
            node_rank=0,
            config=self.config,
            entrypoint="echo",
            spec=self.spec,
            start_method=self.config.start_method,
            log_dir=self.config.log_dir,
            exit_barrier_timeout=1,
        )
        agent._monitor_workers = MagicMock(
            return_value=RunResult(
                state=WorkerState.HEALTHY,
                return_values={0: 1, 1: 0},
                failures={},
            )
        )
        agent._membership_changed = MagicMock(return_value=True)
        mock_restart_workers.side_effect = RuntimeError("test")
        try:
            agent._invoke_run()
        except RuntimeError:
            mock_restart_workers.assert_called()

    def test_metric_collect(self):
        with patch(
            "dlrover.python.common.metric.monitor.SimpleMetricMonitor._collector",  # noqa
            side_effect=mock_gpu_metric_collect(),
        ):
            os.environ["DLROVER_METRIC_URL"] = (
                "https://metric.mock.dlrover.org"
            )
            os.environ["DLROVER_METRIC_TOKEN"] = "0123456789"
            self.assertIsNot(os.getenv("DLROVER_METRIC_URL", ""), "")
            self.assertIsNot(os.getenv("DLROVER_METRIC_TOKEN", ""), "")

            _metric_context.clear_node_metrics()

            self._master.diagnosis_manager.stop_metric_collect()

        with patch(
            "dlrover.python.common.metric.monitor.SimpleMetricMonitor._collector",  # noqa
            side_effect=mock_npu_metric_collect(),
        ):
            os.environ["DLROVER_METRIC_URL"] = (
                "https://metric.mock.dlrover.org"
            )
            os.environ["DLROVER_METRIC_TOKEN"] = "0123456789"
            self.assertIsNot(os.getenv("DLROVER_METRIC_URL", ""), "")
            self.assertIsNot(os.getenv("DLROVER_METRIC_TOKEN", ""), "")

            _metric_context.clear_node_metrics()

            self._master.diagnosis_manager.stop_metric_collect()

    def test_failure_ending_after_training(self):
        agent = ElasticTrainingAgent(
            node_rank=0,
            config=self.config,
            entrypoint="echo",
            spec=self.spec,
            start_method=self.config.start_method,
            log_dir=self.config.log_dir,
            exit_barrier_timeout=1,
        )
        agent._wait_async_saver = mock.MagicMock(side_effect=[Exception])
        run_result = agent._invoke_run()
        self.assertDictEqual(run_result.failures, {})
        self.assertEqual(run_result.state, WorkerState.SUCCEEDED)

    def test_report_step(self):
        os.environ[NodeEnv.MONITOR_ENABLED] = "true"
        with tempfile.TemporaryDirectory() as tmpdirname:
            config_file = os.path.join(tmpdirname, "runtime_metrics.json")
            monitor = TorchTrainingMonitor(config_file)
            monitor.report_step()
            self.assertEqual(self._master.perf_monitor._global_step, 0)
            record = {"step": 100, "timestamp": time.time()}
            with open(config_file, "w") as f:
                f.write(json.dumps(record))

            monitor.report_step()
            self.assertEqual(self._master.perf_monitor._global_step, 100)

    def test_check_network_rdzv(self):
        self._master.rdzv_managers[
            RendezvousName.NETWORK_CHECK
        ].join_rendezvous(0, 0, 8)
        with self.assertRaises(RendezvousOutSyncError):
            self.rdzv_handler._check_network_rdzv()

    def test_get_free_port(self):
        agent = ElasticTrainingAgent(
            node_rank=0,
            config=self.config,
            entrypoint="echo",
            spec=self.spec,
            start_method=self.config.start_method,
            log_dir=self.config.log_dir,
            exit_barrier_timeout=1,
        )

        os.environ["HOST_PORTS"] = "10000,10002,10003"
        port = agent._get_free_port()
        self.assertTrue(port in [10000, 10002, 10003])

        s = socket.socket(socket.AF_INET, socket.SOCK_STREAM)
        s.bind(("", 10000))
        os.environ["HOST_PORTS"] = "10000"
        port = agent._get_free_port()
        s.close()
        self.assertTrue(port != 10000)

        os.environ["HOST_PORTS"] = ""
        port = agent._get_free_port()
        self.assertTrue(port > 20000)

    def test_restart_training(self):
        self.config.restart = True
        agent = ElasticTrainingAgent(
            node_rank=0,
            config=self.config,
            entrypoint="echo",
            spec=self.spec,
            start_method=self.config.start_method,
            log_dir=self.config.log_dir,
            exit_barrier_timeout=1,
        )
        storage = PosixDiskStorage()
        saver = DdpCheckpointSaver("/tmp/test", storage.get_class_meta())
        AsyncCheckpointSaver._saver_instance = saver
        agent._save_ckpt_to_storage()
        agent._stop_workers_to_restart()
        agent._wait_async_saver()
        agent.stop_executor()

    def test_create_worker_spec(self):
        spec = _create_worker_spec(
            node_rank=0,
            rdzv_name=RendezvousName.TRAINING,
            config=self.config,
            entrypoint="echo",
            args=[],
        )
        self.assertEqual(spec.max_restarts, 3)
        self.assertEqual(spec.local_world_size, 2)

    @unittest.skip("skip")
    def test_numa_affinity(self):
        with patch(
            "dlrover.python.util.numa_util.get_npu_affinity",
            return_value={0, 1},
        ):
            self.config.numa_affinity = True
            self.config.training_port = 0
            self.config.accelerator = Accelerators.ASCEND_NPU
            self.spec.entrypoint = "sleep"
            self.spec.args = tuple(["3"])
            agent = ElasticTrainingAgent(
                node_rank=0,
                config=self.config,
                entrypoint="sleep",
                spec=self.spec,
                start_method=self.config.start_method,
                log_dir=self.config.log_dir,
                exit_barrier_timeout=1,
            )
            self.assertEqual(agent._rank_cpu_affinity[0], None)
            self.assertEqual(agent._rank_cpu_affinity[1], None)
            agent._rank_cpu_affinity[0] = {0, 1}
            agent._rank_cpu_affinity[1] = {2, 3}
            run_result = agent._invoke_run()
            self.assertDictEqual(run_result.failures, {})
            self.assertEqual(run_result.state, WorkerState.SUCCEEDED)

        with patch(
            "dlrover.python.util.numa_util.get_gpu_affinity",
            return_value={0, 1},
        ):
            self.config.numa_affinity = True
            self.config.accelerator = Accelerators.NVIDIA_GPU
            self.spec.entrypoint = "sleep"
            self.spec.args = tuple(["3"])
            agent = ElasticTrainingAgent(
                node_rank=0,
                config=self.config,
                entrypoint="sleep",
                spec=self.spec,
                start_method=self.config.start_method,
                log_dir=self.config.log_dir,
                exit_barrier_timeout=1,
            )
            self.assertEqual(agent._rank_cpu_affinity[0], None)
            self.assertEqual(agent._rank_cpu_affinity[1], None)
            agent._rank_cpu_affinity[0] = {0, 1}
            agent._rank_cpu_affinity[1] = {2, 3}
            run_result = agent._invoke_run()
            self.assertDictEqual(run_result.failures, {})
            self.assertEqual(run_result.state, WorkerState.SUCCEEDED)

    def test_sync_node_port(self):
        self.config.accelerator = Accelerators.ASCEND_NPU
        agent = ElasticTrainingAgent(
            node_rank=0,
            config=self.config,
            entrypoint="echo",
            spec=self.spec,
            start_method=self.config.start_method,
            log_dir=self.config.log_dir,
            exit_barrier_timeout=1,
        )
        agent.sync_training_ports(1)
        self.assertEqual(
            os.environ[AscendConstants.HCCL_PORT_START],
            str(AscendConstants.HCCL_PORT_START_DEFAULT),
        )

    def test_sync_node_port_with_env(self):
        os.environ[AscendConstants.HCCL_PORT_START] = "65000"
        self.config.accelerator = Accelerators.ASCEND_NPU
        agent = ElasticTrainingAgent(
            node_rank=0,
            config=self.config,
            entrypoint="echo",
            spec=self.spec,
            start_method=self.config.start_method,
            log_dir=self.config.log_dir,
            exit_barrier_timeout=1,
        )

        agent.sync_training_ports(1)
        self.assertEqual(
            os.environ[AscendConstants.HCCL_PORT_START],
            str(65000),
        )

    @unittest.skip("skip")
    def test_stop_workers_ascend(self, cmdline=None):
        # test Ascend NPU
        config = self.config
        spec = self.spec

        self.config.accelerator = Accelerators.ASCEND_NPU
        self.spec.max_restarts = 0
        if cmdline is None:
            self.spec.entrypoint = "sleep"
            self.spec.args = tuple(["180"])
        else:
            self.spec.entrypoint = cmdline[0]
            self.spec.args = tuple(cmdline[1:])

        self.config.network_check = False
        self.config.training_port = 0
        agent = ElasticTrainingAgent(
            node_rank=0,
            config=self.config,
            entrypoint=self.spec.entrypoint,
            spec=self.spec,
            start_method=self.config.start_method,
            log_dir=self.config.log_dir,
            exit_barrier_timeout=1,
        )

        def stop_task(agent):
            time.sleep(1)
            agent._stop_workers_ascend(None)

        stop_task = threading.Thread(target=stop_task, args=(agent,))
        stop_task.start()

        run_result = agent._invoke_run()
        self.assertEqual(run_result.state, WorkerState.FAILED)

        stop_task.join()

        self.spec = spec
        self.config = config

    @unittest.skip("skip")
    def test_no_orphan_workers(self):
        orphan_killed = True
        orphan_pid = -1
        subprocess.run(
            ["/usr/local/bin/python", "dlrover/python/tests/orphan_process.py"]
        )
        env_utils.print_process_list()
        for p in psutil.process_iter():
            try:
                self.assertIsNotNone(env_utils.get_proc_env(p.pid))
                self.assertFalse(env_utils.is_worker_process(p.pid))
            except Exception:
                pass
        self.assertIsNone(env_utils.get_proc_env(999999))

        self.test_stop_workers_ascend()

        for p in psutil.process_iter():
            try:
                name = " ".join(p.cmdline())
                if "orphan_process.py" in name:
                    orphan_killed = False
                    orphan_pid = p.pid
                    break
            except Exception:
                pass

        self.assertFalse(orphan_killed)
        os.kill(orphan_pid, signal.SIGTERM)

    @unittest.skip("skip")
    def test_orphan_workers(self):
        orphan_killed = True
        subprocess.run(
            [
                "/usr/local/bin/python",
                "dlrover/python/tests/orphan_process.py",
                "torch",
            ]
        )
        env_utils.print_process_list()
        for p in psutil.process_iter():
            try:
                self.assertIsNotNone(env_utils.get_proc_env(p.pid))
                name = " ".join(p.cmdline())
                if "orphan_process.py" in name:
                    self.assertTrue(env_utils.is_worker_process(p.pid))
                else:
                    self.assertFalse(env_utils.is_worker_process(p.pid))
            except Exception:
                pass
        self.assertIsNone(env_utils.get_proc_env(999999))

        self.test_stop_workers_ascend()

        for p in psutil.process_iter():
            try:
                name = " ".join(p.cmdline())
                if "orphan_process.py" in name:
                    orphan_killed = False
                    break
            except Exception:
                pass

        self.assertTrue(orphan_killed)

    def test_stop_workers(self):
        agent = ElasticTrainingAgent(
            node_rank=0,
            config=self.config,
            entrypoint="echo",
            spec=self.spec,
            start_method=self.config.start_method,
            log_dir=self.config.log_dir,
            exit_barrier_timeout=1,
        )

        # without timeout
        agent._stop_workers(None, is_restart=False, timeout=3)

        def sleep_10_seconds(*args, **kwargs):
            time.sleep(10)

        # with timeout
        with patch.object(
            LocalElasticAgent, "_stop_workers", side_effect=sleep_10_seconds
        ):
            agent = ElasticTrainingAgent(
                node_rank=0,
                config=self.config,
                entrypoint="echo",
                spec=self.spec,
                start_method=self.config.start_method,
                log_dir=self.config.log_dir,
                exit_barrier_timeout=1,
            )
            try:
                agent._stop_workers(None, is_restart=False, timeout=3)
                self.fail()
            except StopWorkerTimeoutError:
                self.assertTrue(True)

    def test_diagnosis(self):
        agent = ElasticTrainingAgent(
            node_rank=0,
            config=self.config,
            entrypoint="echo",
            spec=self.spec,
            start_method=self.config.start_method,
            log_dir=self.config.log_dir,
            exit_barrier_timeout=1,
        )
        agent._stop_workers = mock.MagicMock(return_value=True)
        agent._restart_workers = mock.MagicMock(return_value=True)

        context = get_agent_context()

        action = EventAction(
            event_action="action",
            expired_time_period=600,
        )
        context.enqueue_diagnosis_action(action)
        self.assertEqual(
            len(
                context._diagnosis_action_queue._actions[
                    DiagnosisConstant.MASTER_INSTANCE
                ]
            ),
            1,
        )
        time.sleep(1)
        agent._check_and_process_diagnosis_action()
        self.assertEqual(
            len(
                context._diagnosis_action_queue._actions[
                    DiagnosisConstant.MASTER_INSTANCE
                ]
            ),
            1,
        )

        action = NodeAction(
            node_id=0,
            node_type="worker",
            action_type=DiagnosisActionType.RESTART_WORKER,
            instance=DiagnosisConstant.ANY_INSTANCE,
        )
        context.enqueue_diagnosis_action(action)
        self.assertEqual(
            len(
                context._diagnosis_action_queue._actions[
                    DiagnosisConstant.ANY_INSTANCE
                ]
            ),
            1,
        )
        self.assertEqual(agent._remaining_failovers, 3)
        agent._check_and_process_diagnosis_action()
        self.assertEqual(
            len(
                context._diagnosis_action_queue._actions[
                    DiagnosisConstant.ANY_INSTANCE
                ]
            ),
            0,
        )
        self.assertEqual(agent._remaining_failovers, 3)

        action = NodeAction(
            node_id=0,
            node_type="worker",
            action_type=DiagnosisActionType.RESTART_WORKER,
            instance=DiagnosisConstant.LOCAL_INSTANCE,
        )
        context.enqueue_diagnosis_action(action)
        self.assertEqual(
            len(
                context._diagnosis_action_queue._actions[
                    DiagnosisConstant.LOCAL_INSTANCE
                ]
            ),
            1,
        )
        self.assertEqual(agent._remaining_failovers, 3)
        agent._check_and_process_diagnosis_action()
        self.assertEqual(
            len(
                context._diagnosis_action_queue._actions[
                    DiagnosisConstant.LOCAL_INSTANCE
                ]
            ),
            0,
        )
        self.assertEqual(agent._remaining_failovers, 2)

        action = NodeAction(
            node_id=1,
            node_type="worker",
            action_type=DiagnosisActionType.RELAUNCH_WORKER,
            instance=DiagnosisConstant.LOCAL_INSTANCE,
        )
        context.enqueue_diagnosis_action(action)
        self.assertEqual(
            len(
                context._diagnosis_action_queue._actions[
                    DiagnosisConstant.LOCAL_INSTANCE
                ]
            ),
            1,
        )
        time.sleep(2)
        agent._check_and_process_diagnosis_action()
        self.assertEqual(
            len(
                context._diagnosis_action_queue._actions[
                    DiagnosisConstant.LOCAL_INSTANCE
                ]
            ),
            0,
        )

        action = EventAction(
            expired_time_period=600, instance=DiagnosisConstant.ANY_INSTANCE
        )
        context.enqueue_diagnosis_action(action)
        self.assertEqual(
            len(
                context._diagnosis_action_queue._actions[
                    DiagnosisConstant.ANY_INSTANCE
                ]
            ),
            1,
        )
        time.sleep(1)
        agent._check_and_process_diagnosis_action()
        self.assertEqual(
            len(
                context._diagnosis_action_queue._actions[
                    DiagnosisConstant.ANY_INSTANCE
                ]
            ),
            1,
        )

    @patch(
        "dlrover.python.elastic_agent.master_client.MasterClient.report_failed_exited"
    )
    @patch(
        "dlrover.python.elastic_agent.torch.training.ElasticTrainingAgent.run"
    )
    def test_node_status_report(self, mock_run, mock_report_failed_exited):
        config = ElasticLaunchConfig(1, 1, 1)
        entrypoint = "python"

        mock_run.side_effect = RuntimeError("test")
        mock_report_failed_exited.return_value = True
        try:
            launch_agent(config, entrypoint, [])
            self.fail()
        except RuntimeError:
            self.assertTrue(True)
            mock_run.assert_called_once()
            mock_report_failed_exited.assert_called_once()

        mock_run.side_effect = NodeCheckFailedError("test")
        try:
            launch_agent(config, entrypoint, [])
            self.fail()
        except NodeCheckFailedError:
            self.assertTrue(True)
            self.assertEqual(mock_run.call_count, 2)
            mock_report_failed_exited.assert_called_once()

    @patch(
        "dlrover.python.elastic_agent.torch.training.ElasticTrainingAgent.run"
    )
    def test_launch_agent(self, mock_run):
        config = ElasticLaunchConfig(1, 1, 1)
        entrypoint = "python"
        mock_run.return_value = None
        try:
            launch_agent(config, entrypoint, [])
        except Exception:
            pass

        mock_run.return_value = RunResult(
            state=WorkerState.FAILED,
            return_values={0: 1, 1: 0},
            failures={},
        )
        try:
            launch_agent(config, entrypoint, [])
        except Exception:
            pass


class NodeCheckElasticAgentTest(unittest.TestCase):
    def setUp(self) -> None:
        self._master, addr = start_local_master()
        MasterClient._instance = build_master_client(addr, 0.5)
        launch_config = LaunchConfig(
            min_nodes=2,
            max_nodes=2,
            nproc_per_node=8,
            run_id="test",
        )
        self.config = ElasticLaunchConfig(**launch_config.__dict__)
        rdzv_parameters = RendezvousParameters(
            backend=self.config.rdzv_backend,
            endpoint=self.config.rdzv_endpoint,
            run_id=self.config.run_id,
            min_nodes=self.config.min_nodes,
            max_nodes=self.config.max_nodes,
            local_addr=self.config.local_addr,
            **self.config.rdzv_configs,
        )

        master_addr = "127.0.0.1"
        node_id = 0

        self.rdzv_handler = MasterRendezvousHandler(
            RendezvousName.TRAINING,
            node_id,
            rdzv_parameters,
            local_world_size=self.config.nproc_per_node,
        )
        self.rdzv_handler.join_timeout = 5

        if version_less_than_230():
            logs_dict = {
                "redirects": self.config.redirects,
                "tee": self.config.tee,
            }
        else:
            logs_dict = {}
        self.spec = WorkerSpec(
            role=self.config.role,
            local_world_size=self.config.nproc_per_node,
            entrypoint="echo",
            args=tuple([]),
            rdzv_handler=self.rdzv_handler,
            max_restarts=self.config.max_restarts,
            monitor_interval=self.config.monitor_interval,
            master_addr=master_addr,
            local_addr=self.config.local_addr,
            **logs_dict,
        )
        JobConstant.TRAINING_AGENT_LOOP_DEFAULT_INTERVAL = 1

    def tearDown(self):
        JobConstant.TRAINING_AGENT_LOOP_DEFAULT_INTERVAL = 15
        self._master.stop()

    def test_get_network_check_time(self):
        node_id = 0
        agent = NodeCheckElasticAgent(
            node_rank=node_id,
            config=self.config,
            entrypoint="python",
            spec=self.spec,
            start_method=self.config.start_method,
            log_dir=self.config.log_dir,
        )
        root = ConfigPath.NETWORK_CHECK_DATA_DIR
        if os.path.exists(root):
            shutil.rmtree(root)
        os.makedirs(root, exist_ok=True)
        for i in range(8):
            data = {"rank": i, "time": 100 + i}
            path = os.path.join(root, f"{i}.json")
            with open(path, "w") as f:
                f.write(json.dumps(data))
        finished = agent._check_finished(root)
        self.assertTrue(finished)
        t = agent._get_node_check_time(root)
        self.assertEqual(t, 107)
        if os.path.exists(root):
            shutil.rmtree(root)

    def test_create_check_agent(self):
        config = ElasticLaunchConfig(4, 4, 8)
        agent = _create_check_agent(
            config=config,
            entrypoint="python",
            args=[],
            rdzv_name="elastic-training",
            check_round=2,
        )
        self.assertEqual(agent._check_round, 2)

    def test_run_agent(self):
        config = ElasticLaunchConfig(4, 4, 8)
        agent = _create_check_agent(
            config=config,
            entrypoint="python",
            args=[],
            rdzv_name="elastic-training",
            check_round=2,
        )

        # with no fault and no stragglers
        agent._client.check_fault_node = mock.MagicMock(return_value=([], ""))
        agent._client.check_straggler = mock.MagicMock(return_value=([], ""))
        agent._run_node_check = mock.MagicMock(return_value=(True, 100))
        agent._stop_workers = mock.MagicMock(return_value=True)
        agent._client.report_network_check = mock.MagicMock(return_value=True)
        self.assertTrue(agent.run())

        # with fault and no stragglers
        agent._client.check_fault_node = mock.MagicMock(return_value=([0], ""))
        agent._client.check_straggler = mock.MagicMock(return_value=([], ""))
        try:
            agent.run()
            self.fail()
        except RuntimeError:
            pass

        # with no fault and stragglers
        agent._client.check_fault_node = mock.MagicMock(return_value=([], ""))
        agent._client.check_straggler = mock.MagicMock(return_value=([0], ""))
        self.assertTrue(agent.run())

        # with fault and stragglers
        agent._client.check_fault_node = mock.MagicMock(return_value=([1], ""))
        agent._client.check_straggler = mock.MagicMock(return_value=([0], ""))
        try:
            agent.run()
            self.fail()
        except RuntimeError:
            pass

        # with _run_node_check return false
        agent._client.check_fault_node = mock.MagicMock(return_value=([], ""))
        agent._client.check_straggler = mock.MagicMock(return_value=([], ""))
        agent._run_node_check = mock.MagicMock(return_value=(False, 100))
        self.assertFalse(agent.run())

    @mock.patch.object(NodeCheckElasticAgent, "run")
    def test_node_health_check(self, mock_run):
        config = ElasticLaunchConfig(1, 1, 1)
        entrypoint = "python"
        args = "--version"
        node_health_check(config, entrypoint, args)
        mock_run.assert_called()

    @mock.patch.object(NodeCheckElasticAgent, "run")
    def test_comm_perf_test(self, mock_run):
        config = ElasticLaunchConfig(1, 1, 1)
        entrypoint = "python"
        args = "--version"
        comm_perf_check(config, entrypoint, args)
        mock_run.assert_called()

    def test_get_check_node_timeout(self):
        config = ElasticLaunchConfig(4, 4, 8)

        agent = _create_check_agent(
            config=config,
            entrypoint="python",
            args=[],
            rdzv_name="elastic-training",
            check_round=2,
        )
        self.assertEqual(
            agent._get_check_node_timeout(),
            JobConstant.MASTER_CLIENT_CHECK_NODE_TIMEOUT,
        )


class MasterRendezvousHandlerTest(unittest.TestCase):
    def setUp(self) -> None:
        self._master, addr = start_local_master()
        MasterClient._instance = build_master_client(addr, 0.5)
        JobConstant.TRAINING_AGENT_LOOP_DEFAULT_INTERVAL = 1

    def tearDown(self):
        JobConstant.TRAINING_AGENT_LOOP_DEFAULT_INTERVAL = 15
        self._master.stop()

    def test_join_rendezvous(self):
        launch_config = LaunchConfig(
            min_nodes=1,
            max_nodes=1,
            nproc_per_node=2,
            run_id="test",
            monitor_interval=0.1,
        )
        self.config = ElasticLaunchConfig(**launch_config.__dict__)
        rdzv_parameters = RendezvousParameters(
            backend=self.config.rdzv_backend,
            endpoint=self.config.rdzv_endpoint,
            run_id=self.config.run_id,
            min_nodes=self.config.min_nodes,
            max_nodes=self.config.max_nodes,
            local_addr=self.config.local_addr,
            **self.config.rdzv_configs,
        )
        rdzv_handler = MasterRendezvousHandler(
            RendezvousName.TRAINING,
            0,
            rdzv_parameters,
            local_world_size=self.config.nproc_per_node,
        )
        rdzv_handler._client.join_rendezvous = mock.MagicMock(return_value=0)
        rdzv_handler._client.num_nodes_waiting = mock.MagicMock(
            return_value=-1
        )
        with self.assertRaises(JobStoppingError):
            rdzv_handler.next_rendezvous()

        rdzv_handler._client.join_rendezvous = mock.MagicMock(return_value=0)
        rdzv_handler._client.num_nodes_waiting = mock.MagicMock(return_value=1)
        with self.assertRaises(RendezvousOutSyncError):
            rdzv_handler.next_rendezvous()

    def test_pend_timeout(self):
        launch_config = LaunchConfig(
            min_nodes=1,
            max_nodes=1,
            nproc_per_node=2,
            run_id="test",
            monitor_interval=0.1,
        )
        self.config = ElasticLaunchConfig(**launch_config.__dict__)
        rdzv_parameters = RendezvousParameters(
            backend=self.config.rdzv_backend,
            endpoint=self.config.rdzv_endpoint,
            run_id=self.config.run_id,
            min_nodes=self.config.min_nodes,
            max_nodes=self.config.max_nodes,
            local_addr=self.config.local_addr,
            **self.config.rdzv_configs,
        )
        rdzv_parameters.config["pend_timeout"] = 1
        rdzv_handler = MasterRendezvousHandler(
            RendezvousName.TRAINING,
            0,
            rdzv_parameters,
            local_world_size=self.config.nproc_per_node,
        )
        rdzv_handler._join_rendezvous = mock.MagicMock(return_value=0)
        rdzv_handler._client.get_comm_world = mock.MagicMock(
            return_value=(0, 0, {1: 8})
        )
        with self.assertRaises(RendezvousTimeoutError):
            rdzv_handler.next_rendezvous()

    @patch("dlrover.python.elastic_agent.torch.training.get_gpu_stats")
    @patch("dlrover.python.elastic_agent.torch.training.get_hpu_stats")
    def test_check_device(self, mock_get_hpu_stats, mock_get_gpu_stats):
        config = ElasticLaunchConfig(
            min_nodes=1, max_nodes=1, nproc_per_node=1
        )

        config.accelerator = Accelerators.GENERIC_CPU
        _check_device(config)

        mock_get_hpu_stats.return_value = []
        config.accelerator = Accelerators.ASCEND_NPU
        _check_device(config)

        mock_get_hpu_stats.return_value = [
            GPUStats(total_memory_mb=100, used_memory_mb=10)
        ]
        _check_device(config)

        mock_get_hpu_stats.return_value = [
            GPUStats(total_memory_mb=100, used_memory_mb=50)
        ]
        with self.assertRaises(NodeCheckFailedError):
            _check_device(config)

        mock_get_gpu_stats.return_value = []
        config.accelerator = Accelerators.NVIDIA_GPU
        _check_device(config)

        mock_get_gpu_stats.return_value = [
            GPUStats(total_memory_mb=100, used_memory_mb=10)
        ]
        _check_device(config)

        mock_get_gpu_stats.return_value = [
            GPUStats(total_memory_mb=100, used_memory_mb=50)
        ]
        with self.assertRaises(NodeCheckFailedError):
            _check_device(config)


if __name__ == "__main__":
    unittest.main()<|MERGE_RESOLUTION|>--- conflicted
+++ resolved
@@ -96,11 +96,8 @@
     comm_perf_check,
     launch_agent,
     node_health_check,
-<<<<<<< HEAD
     run_network_check,
-=======
     _check_device,
->>>>>>> fc4d4fc4
 )
 from dlrover.python.tests.test_utils import start_local_master
 from dlrover.trainer.torch.utils import version_less_than_230
