# Copyright 2024 The DLRover Authors. All rights reserved.
# Licensed under the Apache License, Version 2.0 (the "License");
# you may not use this file except in compliance with the License.
# You may obtain a copy of the License at
#
# http://www.apache.org/licenses/LICENSE-2.0
#
# Unless required by applicable law or agreed to in writing, software
# distributed under the License is distributed on an "AS IS" BASIS,
# WITHOUT WARRANTIES OR CONDITIONS OF ANY KIND, either express or implied.
# See the License for the specific language governing permissions and
# limitations under the License.
import time
import unittest

from dlrover.python.common.comm import ParallelConfig
from dlrover.python.common.constants import (
    NodeEventType,
    NodeExitReason,
    NodeResourceLimit,
    NodeStatus,
    NodeType,
)
from dlrover.python.common.node import Node, NodeEvent, NodeResource


class NodeTest(unittest.TestCase):
    def setUp(self) -> None:
        pass

    def test_is_unrecoverable_failure(self):
        node = Node("worker", 0)
        self.assertEqual(node.get_unrecoverable_failure_msg(), "unknown")
        node.critical = True
        self.assertTrue("critical" in node.get_unrecoverable_failure_msg())

        node = Node("worker", 0)
        node.max_relaunch_count = 3
        node.relaunch_count = 3
        node.config_resource.gpu_num = 1
        is_unrecoverable = node.is_unrecoverable_failure()
        self.assertEqual(is_unrecoverable, True)
        self.assertTrue("exhausted" in node.get_unrecoverable_failure_msg())

        node = Node("worker", 0)
        node.max_relaunch_count = 3
        node.config_resource.gpu_num = 1
        node.exit_reason = NodeExitReason.FATAL_ERROR
        is_unrecoverable = node.is_unrecoverable_failure()
        self.assertEqual(is_unrecoverable, True)
        self.assertTrue("fatal" in node.get_unrecoverable_failure_msg())

        node = Node("worker", 0)
        node.max_relaunch_count = 3
        node.config_resource.gpu_num = 0
        node.config_resource.memory = NodeResourceLimit.MAX_MEMORY
        node.exit_reason = NodeExitReason.OOM
        is_unrecoverable = node.is_unrecoverable_failure()
        self.assertEqual(is_unrecoverable, True)
        self.assertTrue("oom" in node.get_unrecoverable_failure_msg())

        node.update_reported_status(NodeEventType.NODE_CHECK_SUCCEEDED)
        self.assertFalse(node.is_succeeded_and_exited())
        self.assertFalse(node.is_exited_reported())
        self.assertFalse(node.is_node_check_failed())
        node.update_reported_status(NodeEventType.NODE_CHECK_FAILED)
        self.assertFalse(node.is_succeeded_and_exited())
        self.assertFalse(node.is_exited_reported())
        self.assertTrue(node.is_node_check_failed())

        self.assertFalse(node.is_succeeded_and_exited())
        node.update_reported_status(NodeEventType.SUCCEEDED_EXITED)
        self.assertTrue(node.is_succeeded_and_exited())
        self.assertTrue(node.is_exited_reported())
        self.assertEqual(
            node.get_reported_status(), NodeEventType.SUCCEEDED_EXITED
        )

        node.update_reported_status(NodeEventType.NODE_CHECK_FAILED)
        self.assertTrue(node.is_succeeded_and_exited())
        self.assertTrue(node.is_exited_reported())

        node.update_reported_status(NodeEventType.FAILED_EXITED)
        self.assertTrue(node.is_succeeded_and_exited())
        self.assertFalse(node.is_failed_and_exited())
        self.assertTrue(node.is_exited_reported())

        node.reported_status = (NodeEventType.FAILED_EXITED, 0)
        self.assertFalse(node.is_succeeded_and_exited())
        self.assertTrue(node.is_failed_and_exited())
        self.assertTrue(node.is_exited_reported())

        node.update_from_node(node)
        node.id = 100
        node.update_from_node(node)

        node = node.generate_relaunch_node(123)
        self.assertEqual(node.id, 123)
        self.assertFalse(node.reported_status[0])

    def test_node_event(self):
        node = Node("worker", 0)
        event = NodeEvent(NodeEventType.NODE_CHECK_FAILED, node)
        self.assertTrue(event.is_node_check_event())
        self.assertFalse(event.is_pre_check_event())

        event = NodeEvent(NodeEventType.WAIT_PRE_CHECK, node)
        self.assertFalse(event.is_node_check_event())
        self.assertTrue(event.is_pre_check_event())

    def test_node_status(self):
        self.assertFalse(NodeStatus.is_terminal_status(NodeStatus.INITIAL))
        self.assertFalse(NodeStatus.is_terminal_status(NodeStatus.RUNNING))
        self.assertTrue(NodeStatus.is_terminal_status(NodeStatus.DELETED))
        self.assertTrue(NodeStatus.is_terminal_status(NodeStatus.FAILED))

    def test_get_name(self):
        node = Node("worker", 5)
        name = node.get_name()
        self.assertEqual(name, "5")

        node.name = "node"
        name = node.get_name()
        self.assertEqual(name, "node")

<<<<<<< HEAD
    def test_generate_relaunch_node(self):
        node = Node(
            NodeType.WORKER,
            1,
            NodeResource(2, 2000),
            name="test-1",
            status=NodeStatus.RUNNING,
            start_time=time.time(),
            rank_index=1,
            relaunch_count=2,
            critical=False,
            max_relaunch_count=5,
            relaunchable=True,
            service_addr="test-1.service",
            host_name="test-1.host",
            host_ip="1.1.1.1",
            paral_config=ParallelConfig(),
            restart_training=True,
            node_group=1,
            node_group_size=8,
            node_group_id=3,
        )
        node.init_time = time.time()
        node.start_hang_time = time.time()
        node.finish_time = time.time()
        node.heartbeat_time = time.time()
        node.hang = True
        node.is_released = True

        relaunch_node = node.generate_relaunch_node(2, "test-2")
        self.assertNotEqual(node.id, relaunch_node.id)
        self.assertNotEqual(node.name, relaunch_node.name)
        self.assertNotEqual(
            node.config_resource, relaunch_node.config_resource
        )
        self.assertNotEqual(node.init_time, relaunch_node.init_time)
        self.assertNotEqual(node.start_time, relaunch_node.start_time)
        self.assertNotEqual(node.finish_time, relaunch_node.finish_time)
        self.assertNotEqual(node.heartbeat_time, relaunch_node.heartbeat_time)
        self.assertNotEqual(
            node.start_hang_time, relaunch_node.start_hang_time
        )
        self.assertNotEqual(node.status, relaunch_node.status)
        self.assertNotEqual(node.is_released, relaunch_node.is_released)
        self.assertNotEqual(node.host_ip, relaunch_node.host_ip)
        self.assertNotEqual(node.host_name, relaunch_node.host_name)

        self.assertEqual(
            node.config_resource.to_resource_dict(),
            relaunch_node.config_resource.to_resource_dict(),
        )
        self.assertEqual(node.type, relaunch_node.type)
        self.assertEqual(node.rank_index, relaunch_node.rank_index)
        self.assertEqual(node.relaunch_count, relaunch_node.relaunch_count)
        self.assertEqual(node.critical, relaunch_node.critical)
        self.assertEqual(
            node.max_relaunch_count, relaunch_node.max_relaunch_count
        )
        self.assertEqual(node.relaunchable, relaunch_node.relaunchable)
        self.assertEqual(node.service_addr, relaunch_node.service_addr)
        self.assertEqual(node.paral_config, relaunch_node.paral_config)
        self.assertEqual(node.group, relaunch_node.group)
        self.assertEqual(node.group_id, relaunch_node.group_id)
        self.assertEqual(node.group_size, relaunch_node.group_size)
=======
    def test_group(self):
        node = Node("worker", 0)
        self.assertFalse(node.has_group())

        node = Node("worker", 0, node_group=0, node_group_size=1)
        self.assertTrue(node.has_group())
        node = Node("worker", 0, node_group=0, node_group_size=None)
        self.assertFalse(node.has_group())
        node = Node("worker", 0, node_group=None, node_group_size=None)
        self.assertFalse(node.has_group())
>>>>>>> cd048b65
<|MERGE_RESOLUTION|>--- conflicted
+++ resolved
@@ -123,7 +123,17 @@
         name = node.get_name()
         self.assertEqual(name, "node")
 
-<<<<<<< HEAD
+    def test_group(self):
+        node = Node("worker", 0)
+        self.assertFalse(node.has_group())
+
+        node = Node("worker", 0, node_group=0, node_group_size=1)
+        self.assertTrue(node.has_group())
+        node = Node("worker", 0, node_group=0, node_group_size=None)
+        self.assertFalse(node.has_group())
+        node = Node("worker", 0, node_group=None, node_group_size=None)
+        self.assertFalse(node.has_group())
+
     def test_generate_relaunch_node(self):
         node = Node(
             NodeType.WORKER,
@@ -187,16 +197,4 @@
         self.assertEqual(node.paral_config, relaunch_node.paral_config)
         self.assertEqual(node.group, relaunch_node.group)
         self.assertEqual(node.group_id, relaunch_node.group_id)
-        self.assertEqual(node.group_size, relaunch_node.group_size)
-=======
-    def test_group(self):
-        node = Node("worker", 0)
-        self.assertFalse(node.has_group())
-
-        node = Node("worker", 0, node_group=0, node_group_size=1)
-        self.assertTrue(node.has_group())
-        node = Node("worker", 0, node_group=0, node_group_size=None)
-        self.assertFalse(node.has_group())
-        node = Node("worker", 0, node_group=None, node_group_size=None)
-        self.assertFalse(node.has_group())
->>>>>>> cd048b65
+        self.assertEqual(node.group_size, relaunch_node.group_size)