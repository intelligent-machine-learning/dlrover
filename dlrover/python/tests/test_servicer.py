--- conflicted
+++ resolved
@@ -358,7 +358,6 @@
         config = grpc.deserialize_message(response.data)
         self.assertIsInstance(config, grpc.NetworkCheckResult)
 
-<<<<<<< HEAD
     def test_check_hardware_reset(self):
         message = grpc.CheckHardwareResetRequest()
         request = elastic_training_pb2.Message()
@@ -367,7 +366,7 @@
         config = grpc.deserialize_message(response.data)
         self.assertIsInstance(config, grpc.ParallelConfig)
         self.assertFalse(config.paused)
-=======
+
     def test_join_rendezvous(self):
         request = grpc.JoinRendezvousRequest(
             0, 8, RendezvousName.ELASTIC_TRAINING
@@ -381,7 +380,6 @@
         self.servicer._join_rendezvous(request)
         res = self.servicer._num_nodes_waiting(RendezvousName.ELASTIC_TRAINING)
         self.assertEqual(res.waiting_num, 0)
->>>>>>> 25a06ed5
 
 
 class MasterServicerForRayTest(unittest.TestCase):
