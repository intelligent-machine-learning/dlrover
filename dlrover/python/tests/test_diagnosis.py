--- conflicted
+++ resolved
@@ -38,11 +38,7 @@
         basic_action = DiagnosisAction()
         self.assertEqual(basic_action.action_type, DiagnosisActionType.NONE)
         self.assertEqual(
-<<<<<<< HEAD
-            basic_action._instance, DiagnosisConstant.MASTER_INSTANCE
-=======
             basic_action._instance, DiagnosisConstant.LOCAL_INSTANCE
->>>>>>> a6153a64
         )
 
         event_action = EventAction(
@@ -50,11 +46,7 @@
         )
         self.assertEqual(event_action.action_type, DiagnosisActionType.EVENT)
         self.assertEqual(
-<<<<<<< HEAD
-            event_action._instance, DiagnosisConstant.MASTER_INSTANCE
-=======
             event_action._instance, DiagnosisConstant.LOCAL_INSTANCE
->>>>>>> a6153a64
         )
         self.assertEqual(event_action.event_type, "info")
         self.assertEqual(event_action.event_instance, "job")
