# Copyright 2022 The DLRover Authors. All rights reserved.
# Licensed under the Apache License, Version 2.0 (the "License");
# you may not use this file except in compliance with the License.
# You may obtain a copy of the License at
#
# http://www.apache.org/licenses/LICENSE-2.0
#
# Unless required by applicable law or agreed to in writing, software
# distributed under the License is distributed on an "AS IS" BASIS,
# WITHOUT WARRANTIES OR CONDITIONS OF ANY KIND, either express or implied.
# See the License for the specific language governing permissions and
# limitations under the License.

import json
import os
import sys
import time
import unittest
from datetime import datetime
from typing import List
from unittest import mock
from unittest.mock import MagicMock, patch

from dlrover.python.common import comm
from dlrover.python.common.comm import (
    BaseRequest,
    BaseResponse,
    DiagnosisAction,
    HeartbeatResponse,
)
from dlrover.python.common.constants import (
    CommunicationType,
    NodeEnv,
    NodeEventType,
    NodeType,
    RendezvousName,
    TrainingExceptionLevel,
)
from dlrover.python.common.event.context import JobEventContext
from dlrover.python.common.event.train_event import (
    TrainEventName,
    TrainEventState,
)
from dlrover.python.common.global_context import Context
from dlrover.python.diagnosis.common.diagnosis_action import (
    EventAction,
    NoAction,
)
from dlrover.python.diagnosis.datacollector.atorch_event_collector import (
    AtorchEventCollector,
)
from dlrover.python.elastic_agent.master_client import (
    RayMasterClient,
    build_master_client,
)
from dlrover.python.tests.test_utils import start_local_master
from dlrover.python.training_event.event import EventTargetName, EventTypeName

_event_context = JobEventContext.singleton_instance()


class MasterClientTest(unittest.TestCase):
    def setUp(self) -> None:
        self._master, addr = start_local_master()
        self._master_client = build_master_client(addr, 1)

    def tearDown(self):
        self._master.stop()

    def test_open_channel(self):
        self.assertEqual(self._master_client._timeout, 1)
        self.assertEqual(self._master_client._timeout, 1)
        self._master_client._close_grpc_channel()
        self._master_client._open_grpc_channel()

    def test_report_used_resource(self):
        gpu_stats: List[comm.GPUStats] = [
            comm.GPUStats(
                index=0,
                total_memory_mb=24000,
                used_memory_mb=4000,
                gpu_utilization=55.5,
            )
        ]
        result = self._master_client.report_used_resource(1024, 10, gpu_stats)
        self.assertTrue(result.success)

    def test_report_failures(self):
        res = self._master_client.report_failures(
            "test", 0, TrainingExceptionLevel.WARNING
        )
        self.assertIsNone(res)

    def test_ready_for_ps_relaunch(self):
        res = self._master_client.ready_for_ps_relaunch()
        self.assertTrue(res.success)

    def test_get_shard_checkpoint(self):
        ds_name = "test"
        self._master_client.report_dataset_shard_params(
            batch_size=64,
            num_epochs=1,
            dataset_size=10000,
            shuffle=False,
            num_minibatches_per_shard=10,
            dataset_name=ds_name,
            task_type=0,
            storage_type="",
        )
        _, task = self._master_client.get_task(ds_name)
        self._master_client.report_task_result(ds_name, task.task_id, "")
        _, task = self._master_client.get_task(ds_name)
        checkpoint = self._master_client.get_shard_checkpoint(ds_name)
        checkpoint = json.loads(checkpoint)
        self.assertListEqual(checkpoint["doing"][0], [640, 1280])
        self.assertEqual(len(checkpoint["todo"]), 14)
        checkpoint["doing"][0] = [1280, 1600]
        checkpoint = json.dumps(checkpoint)
        self._master_client.report_shard_checkpoint(checkpoint)
        dataset = self._master.task_manager.get_dataset(ds_name)
        task = dataset.todo[0]
        self.assertEqual(task.shard.start, 1280)
        self.assertEqual(task.shard.end, 1600)

    def test_get_cluster_version(self):
        self._master_client.update_cluster_version(
            "LOCAL",
            1,
            NodeType.WORKER,
            0,
        )
        version = self._master_client.get_cluster_version(
            "LOCAL", NodeType.WORKER, 0
        )
        self.assertEqual(version, 0)

    def test_report(self):
        res = self._master_client.update_node_addr(
            NodeType.PS, 0, "127.0.0.1:1234"
        )
        self.assertTrue(res.success, True)

        res = self._master_client.report_node_event(
            NodeEventType.ADDED, "ADDED"
        )
        self.assertTrue(res.success, True)

        res = self._master_client.report_node_event(
            NodeEventType.SUCCEEDED_EXITED, "SUCCEEDED_EXITED"
        )
        self.assertTrue(res.success, True)

        ts = int(time.time())
        self._master_client.report_global_step(100, ts)

        model_info = comm.ModelInfo()
        self._master_client.report_model_info(model_info)

        success = self._master_client.join_sync("test-sync")
        self.assertFalse(success)

        success = self._master_client.sync_finished("test-sync")
        self.assertFalse(success)

        success = self._master_client.barrier("test-barrier", True)
        self.assertFalse(success)

        self._master_client.report_network_check_status(
            0, NodeEventType.NODE_CHECK_SUCCEEDED, 10
        )

        success = self._master_client.sync_checkpoint(100)
        self.assertFalse(success)

    def test_get(self):
        nodes, failure = self._master_client.query_ps_nodes()
        self.assertEqual(len(nodes), 0)
        self.assertFalse(failure)

        status = self._master_client.query_training_status()
        self.assertEqual(status, 3)

        nodes = self._master_client.get_running_nodes()
        self.assertEqual(len(nodes), 1)
        self.assertEqual(nodes[0].type, NodeType.WORKER)

        nodes, _ = self._master_client.check_fault_node(timeout=1)
        self.assertListEqual(nodes, [])

        round = self._master_client.join_rendezvous(0, 8, "elastic-training")
        self.assertEqual(round, 0)

        config = self._master_client.get_paral_config()
        if config:
            self.assertIsInstance(config, comm.ParallelConfig)

    def test_kv_store(self):
        self._master_client.kv_store_set("alpha", b"0")
        self.assertEqual(self._master_client.kv_store_get("alpha"), b"0")
        self._master_client.kv_store_add("beta", 1)
        self.assertEqual(self._master_client.kv_store_get("beta"), 1)
        self._master_client.kv_store_add("beta", 10)
        self.assertEqual(self._master_client.kv_store_get("beta"), 11)

        self.assertDictEqual(
            self._master_client.kv_store_multi_get(["alpha", "beta"]),
            {"alpha": b"0", "beta": 11},
        )
        self.assertDictEqual(
            self._master_client.kv_store_multi_get(["omega"]), {}
        )
        self._master_client.kv_store_multi_set(
            ["alpha", "beta", "gamma"], [b"0", b"100", b"200"]
        )
        self.assertDictEqual(
            self._master_client.kv_store_multi_get(["alpha", "beta", "gamma"]),
            {"alpha": b"0", "beta": b"100", "gamma": b"200"},
        )

    def test_num_nodes_waiting(self):
        rdzv_name = RendezvousName.TRAINING
        num = self._master_client.num_nodes_waiting(rdzv_name)
        self.assertEqual(num, 0)

    def test_report_heartbeat(self):
        now = time.time()
        self._master_client._get = mock.MagicMock(side_effect=[None])
        action = self._master_client.report_heart_beat(now)
        self.assertTrue(isinstance(action, NoAction))

        event_action = EventAction(
            "info", "job", "test", "test123", {"k1": "v1"}
        )
        action_dto = DiagnosisAction(
            action_cls=event_action.__class__.__name__,
            action_content=event_action.to_json(),
        )
        response_dto = HeartbeatResponse(action_dto)
        self._master_client._get = mock.MagicMock(return_value=response_dto)
        action = self._master_client.report_heart_beat(now)
        self.assertTrue(isinstance(action, EventAction))

    def test_event_log(self):
        _event_context.train_steps.clear_step_events()
        _event_context.ckpt_steps.clear_step_events()

        collector = AtorchEventCollector(
            filepath="dlrover/python/tests/data/training_events",
            local_world_size=1,
            retry_timeout=1,
        )
        collector._client = self._master_client
        collector.start_collectors()
        time.sleep(1)
        collector.stop_collectors()

        self.assertEqual(_event_context.train_steps.size(), 2)
        first_step = _event_context.train_steps.get_first_step_event()
        last_step = _event_context.train_steps.get_last_step_event()
        self.assertEqual(first_step.step, 177020)
        self.assertEqual(last_step.step, 177021)

        self.assertEqual(_event_context.ckpt_steps.size(), 2)
        first_step = _event_context.ckpt_steps.get_first_step_event()
        last_step = _event_context.ckpt_steps.get_last_step_event()
        self.assertEqual(first_step.step, 177215)
        self.assertEqual(last_step.step, 177413)

    def test_report_atorch_events(self):
        _event_context.train_steps.clear_step_events()
        _event_context.ckpt_steps.clear_step_events()

        now = int(datetime.now().timestamp())
        self._master_client.report_atorch_event(
            event_ts=now,
            event_target=EventTargetName.TRAINER,
            event_name=TrainEventName.TRAIN_EVT_STEP,
            event_type=EventTypeName.BEGIN,
            event_step=1,
        )
        last_step = _event_context.train_steps.get_last_step_event()
        self.assertEqual(last_step.step, 1)
        self.assertEqual(
            last_step.event_state, TrainEventState.TRAIN_EVT_BEGIN
        )
        self.assertEqual(last_step.begin_timestamp, now)

        self._master_client.report_atorch_event(
            event_ts=now + 1,
            event_target=EventTargetName.TRAINER,
            event_name=TrainEventName.TRAIN_EVT_STEP,
            event_type=EventTypeName.END,
            event_step=1,
        )
        last_step = _event_context.train_steps.get_last_step_event()
        self.assertEqual(last_step.step, 1)
        self.assertEqual(
            last_step.event_state, TrainEventState.TRAIN_EVT_BEGIN
        )
        self.assertEqual(last_step.begin_timestamp, now)

        self._master_client.report_atorch_event(
            event_ts=now + 1,
            event_target=EventTargetName.TRAINER,
            event_name=TrainEventName.TRAIN_EVT_STEP,
            event_type=EventTypeName.END,
            event_step=2,
        )
        last_step = _event_context.train_steps.get_last_step_event()
        self.assertEqual(last_step.step, 2)
        self.assertEqual(last_step.event_state, TrainEventState.TRAIN_EVT_END)
        self.assertEqual(last_step.begin_timestamp, now)
        self.assertEqual(last_step.end_timestamp, now + 1)
        self.assertEqual(last_step.step_time, 1)

        self._master_client.report_atorch_event(
            event_ts=now + 5,
            event_target=EventTargetName.TRAINER,
            event_name=TrainEventName.TRAIN_EVT_STEP,
            event_type=EventTypeName.BEGIN,
            event_step=2,
        )
        self.assertEqual(_event_context.train_steps.size(), 2)

        now = int(datetime.now().timestamp())
        self._master_client.report_atorch_event(
            event_ts=now + 100,
            event_target=EventTargetName.TRAINER,
            event_name=TrainEventName.TRAIN_EVT_FLASH_CKPT,
            event_type=EventTypeName.BEGIN,
            event_step=100,
        )
        self.assertEqual(_event_context.ckpt_steps.size(), 1)
        last_step = _event_context.ckpt_steps.get_last_step_event()
        self.assertEqual(last_step.step, 100)
        self.assertEqual(
            last_step.event_state, TrainEventState.TRAIN_EVT_BEGIN
        )
        self.assertEqual(last_step.begin_timestamp, now + 100)
        self.assertEqual(last_step.end_timestamp, 0)

        self._master_client.report_atorch_event(
            event_ts=now + 150,
            event_target=EventTargetName.TRAINER,
            event_name=TrainEventName.TRAIN_EVT_FLASH_CKPT,
            event_type=EventTypeName.END,
            event_step=100,
        )
        self.assertEqual(_event_context.ckpt_steps.size(), 1)
        last_step = _event_context.ckpt_steps.get_last_step_event()
        self.assertEqual(last_step.step, 100)
        self.assertEqual(last_step.event_state, TrainEventState.TRAIN_EVT_END)
        self.assertEqual(last_step.begin_timestamp, now + 100)
        self.assertEqual(last_step.end_timestamp, now + 150)
        self.assertEqual(last_step.step_time, 50)

    @patch.dict("sys.modules", {"dlrover.proto": None})
    def test_pb_not_installed(self):
        module = "dlrover.python.elastic_agent.master_client"
        if module in sys.modules:
            del sys.modules[module]

        with self.assertRaises(ImportError):
            from dlrover.python.elastic_agent.master_client import (
                GrpcMasterClient,
            )

            self.assertFalse(GrpcMasterClient)


class MasterClientBuildTest(unittest.TestCase):
    def test_build_failure(self):
        master_client = build_master_client("test", 1)
        self.assertIsNone(master_client)


class MasterHttpClientTest(unittest.TestCase):
    def setUp(self) -> None:
        os.environ[NodeEnv.DLROVER_MASTER_SERVICE_TYPE] = (
            CommunicationType.COMM_SERVICE_HTTP
        )
        context = Context.singleton_instance()
        context.master_service_type = "http"
        self._master, addr = start_local_master()
        self._master_client = build_master_client(addr, 3)

    def tearDown(self):
        self._master.stop()
        context = Context.singleton_instance()
        context.master_service_type = "grpc"
        os.environ.clear()

    def test_http_client(self):
        # get request
        rdzv_name = RendezvousName.TRAINING
        num = self._master_client.num_nodes_waiting(rdzv_name)
        self.assertEqual(num, 0)

        # report request
        res = self._master_client.ready_for_ps_relaunch()
        self.assertTrue(res.success)


class MasterRayClientTest(unittest.TestCase):
    def setUp(self) -> None:
<<<<<<< HEAD
        os.environ[NodeEnv.DLROVER_MASTER_ADDR] = "test_id"
        os.environ[
            NodeEnv.DLROVER_MASTER_SERVICE_TYPE
        ] = CommunicationType.COMM_SERVICE_RAY
=======
        os.environ[NodeEnv.DLROVER_MASTER_SERVICE_TYPE] = (
            CommunicationType.COMM_SERVICE_RAY
        )
>>>>>>> d21a904b
        context = Context.singleton_instance()
        context.master_service_type = "ray"
        self._master_client = build_master_client(None, 3)

    def tearDown(self) -> None:
        os.environ.clear()
        context = Context.singleton_instance()
        context.master_service_type = "grpc"

    @patch.dict("sys.modules", {"ray": None})
    def test_ray_not_installed(self):
        module = "dlrover.python.elastic_agent.master_client"
        if module in sys.modules:
            del sys.modules[module]

        with self.assertRaises(ImportError):
            from dlrover.python.elastic_agent.master_client import (
                RayMasterClient,
            )

            self.assertFalse(RayMasterClient)

    @patch("ray.get_actor")
    @patch("ray.get")
    def test_ray_client(self, mock_get, mock_get_actor):
        self.assertIsNotNone(self._master_client)
        self.assertTrue(isinstance(self._master_client, RayMasterClient))

        self.assertIsNone(self._master_client._master_actor_handle)
        mock_get_actor.return_value = "test"
        self._master_client._get_master_actor_handle()
        self.assertEqual(self._master_client._master_actor_handle, "test")
        self.assertFalse(self._master_client.get_elastic_run_config())

        req = BaseRequest(node_id=0, node_type="test")
        mock_get.return_value = True
        self._master_client._master_actor_handle = MagicMock()
        self._master_client._master_actor_handle.agent_report = MagicMock()
        self._master_client._master_actor_handle.agent_report.remote = (
            MagicMock()
        )
        self.assertTrue(self._master_client._report(req))

        rep = BaseResponse()
        mock_get.return_value = rep
        self._master_client._master_actor_handle.agent_report = MagicMock()
        self._master_client._master_actor_handle.agent_get.remote = MagicMock()
        self.assertFalse(self._master_client._get(req))<|MERGE_RESOLUTION|>--- conflicted
+++ resolved
@@ -403,16 +403,10 @@
 
 class MasterRayClientTest(unittest.TestCase):
     def setUp(self) -> None:
-<<<<<<< HEAD
         os.environ[NodeEnv.DLROVER_MASTER_ADDR] = "test_id"
-        os.environ[
-            NodeEnv.DLROVER_MASTER_SERVICE_TYPE
-        ] = CommunicationType.COMM_SERVICE_RAY
-=======
         os.environ[NodeEnv.DLROVER_MASTER_SERVICE_TYPE] = (
             CommunicationType.COMM_SERVICE_RAY
         )
->>>>>>> d21a904b
         context = Context.singleton_instance()
         context.master_service_type = "ray"
         self._master_client = build_master_client(None, 3)
