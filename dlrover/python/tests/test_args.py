# Copyright 2022 The DLRover Authors. All rights reserved.
# Licensed under the Apache License, Version 2.0 (the "License");
# you may not use this file except in compliance with the License.
# You may obtain a copy of the License at
#
# http://www.apache.org/licenses/LICENSE-2.0
#
# Unless required by applicable law or agreed to in writing, software
# distributed under the License is distributed on an "AS IS" BASIS,
# WITHOUT WARRANTIES OR CONDITIONS OF ANY KIND, either express or implied.
# See the License for the specific language governing permissions and
# limitations under the License.

import unittest

from dlrover.python.master.args import (
    parse_master_args,
    parse_tuple_dict,
    parse_tuple_list,
    print_args,
    str2bool,
)


class ArgsTest(unittest.TestCase):
    def test_str2bool(self):
        self.assertTrue(str2bool("TRUE"))
        self.assertTrue(str2bool("True"))
        self.assertTrue(str2bool("true"))
        self.assertTrue(str2bool("yes"))
        self.assertTrue(str2bool("t"))
        self.assertTrue(str2bool("y"))
        self.assertTrue(str2bool("1"))
        self.assertTrue(str2bool(True))

        self.assertFalse(str2bool("FALSE"))
        self.assertFalse(str2bool("False"))
        self.assertFalse(str2bool("false"))
        self.assertFalse(str2bool("no"))
        self.assertFalse(str2bool("n"))
        self.assertFalse(str2bool("0"))
        self.assertFalse(str2bool(False))

    def test_parse_tuple_list(self):
        self.assertEqual(parse_tuple_list(""), [])
        self.assertEqual(parse_tuple_list("[]"), [])
        self.assertEqual(parse_tuple_list("[('1', '2')]"), [("1", "2")])
        self.assertEqual(
            parse_tuple_list("[('1', '2'), ('3', '4', '5')]"),
            [("1", "2"), ("3", "4", "5")],
        )
        self.assertEqual(
            parse_tuple_list("[('1', '2'), ('3', '4', True)]"),
            [("1", "2"), ("3", "4", True)],
        )

    def test_parse_tuple_dict(self):
        # valid
        self.assertEqual(parse_tuple_dict(""), {})
        self.assertEqual(parse_tuple_dict("{}"), {})
        self.assertEqual(
            parse_tuple_dict("{('1', '2'):True}"), {("1", "2"): True}
        )
        self.assertEqual(
            parse_tuple_dict("{('1', '2'):'true'}"), {("1", "2"): True}
        )
        self.assertEqual(
            parse_tuple_dict("{('1', '2'):'t', ('3', '4'):'no'}"),
            {("1", "2"): True, ("3", "4"): False},
        )

        # invalid
        try:
            parse_tuple_dict("{('1', '2'):true}")
            self.fail()
        except Exception:
            pass
        try:
            parse_tuple_dict("{'1':True}")
            self.fail()
        except Exception:
            pass

    def test_parse_master_args(self):
        original_args = [
            "--job_name",
            "test",
            "--namespace",
            "default",
        ]
        parsed_args = parse_master_args(original_args)
        self.assertEqual(parsed_args.job_name, "test")
        self.assertTrue(parsed_args.namespace, "default")
        self.assertEqual(parsed_args.pending_timeout, 900)
        self.assertEqual(parsed_args.pending_fail_strategy, 1)
        self.assertTrue(parsed_args.service_type, "grpc")
        self.assertTrue(parsed_args.pre_check_ops)
<<<<<<< HEAD
        self.assertIsNone(parsed_args.chief_memory)
        self.assertIsNone(parsed_args.chief_core)
        self.assertIsNone(parsed_args.chief_disk_quota)
        self.assertTrue(parsed_args.task_process_timeout, 1800)
        self.assertIsNone(parsed_args.chief_memory)
        self.assertIsNone(parsed_args.chief_core)
        self.assertIsNone(parsed_args.chief_disk_quota)

        original_args = [
            "--job_name",
            "test",
            "--namespace",
            "default",
            "--chief_memory",
            "1024",
            "--chief-core",
            "4",
            "--chief-disk-quota",
            "20480",
        ]
        parsed_args = parse_master_args(original_args)
        self.assertEqual(parsed_args.chief_memory, 1024)
        self.assertEqual(parsed_args.chief_core, 4)
        self.assertEqual(parsed_args.chief_disk_quota, 20480)

        original_args = [
            "--job_name",
            "test",
            "--namespace",
            "default",
            "--chief_memory",
            "1024",
            "--chief-core",
            "4",
            "--chief-disk-quota",
            "20480",
        ]
        parsed_args = parse_master_args(original_args)
        self.assertEqual(parsed_args.chief_memory, 1024)
        self.assertEqual(parsed_args.chief_core, 4)
        self.assertEqual(parsed_args.chief_disk_quota, 20480)
=======
        self.assertTrue(parsed_args.task_process_timeout, 1800)
>>>>>>> 9cf93b38

        original_args = [
            "--job_name",
            "test",
            "--namespace",
            "default",
            "--pending_timeout",
            "600",
            "--pending_fail_strategy",
            "2",
            "--service_type",
            "http",
            "--pre_check_ops",
            "[('t1', 't2', 'y')]",
        ]
        parsed_args = parse_master_args(original_args)
        self.assertEqual(parsed_args.pending_timeout, 600)
        self.assertEqual(parsed_args.pending_fail_strategy, 2)
        self.assertTrue(parsed_args.service_type, "http")
        self.assertEqual(parsed_args.pre_check_ops, [("t1", "t2", "y")])

        original_args = [
            "--job_name",
            "test",
            "--hang_detection",
            "1",
            "--hang_downtime",
            "15",
            "--xpu_type",
            "ascend",
        ]
        parsed_args = parse_master_args(original_args)
        self.assertEqual(parsed_args.job_name, "test")
        self.assertEqual(parsed_args.hang_detection, 1)
        self.assertEqual(parsed_args.hang_downtime, 15)
        self.assertEqual(parsed_args.xpu_type, "ascend")

        original_args = [
            "--job_name",
            "test",
            "--xpu_type",
            "nvidia",
        ]
        parsed_args = parse_master_args(original_args)
        self.assertEqual(parsed_args.xpu_type, "nvidia")

        # test print
        print_args(parsed_args, groups=[["optimizer", "loss"]])

        # test invalid
        original_args = [
            "--job_name",
            "test",
            "--xpu_type",
            "nvidia",
            "--hang_downtime",
            "-1",
        ]
        with self.assertRaises(SystemExit) as cm:
            parse_master_args(original_args)
            self.assertEqual(cm.exception.code, 2)<|MERGE_RESOLUTION|>--- conflicted
+++ resolved
@@ -95,7 +95,6 @@
         self.assertEqual(parsed_args.pending_fail_strategy, 1)
         self.assertTrue(parsed_args.service_type, "grpc")
         self.assertTrue(parsed_args.pre_check_ops)
-<<<<<<< HEAD
         self.assertIsNone(parsed_args.chief_memory)
         self.assertIsNone(parsed_args.chief_core)
         self.assertIsNone(parsed_args.chief_disk_quota)
@@ -120,26 +119,6 @@
         self.assertEqual(parsed_args.chief_memory, 1024)
         self.assertEqual(parsed_args.chief_core, 4)
         self.assertEqual(parsed_args.chief_disk_quota, 20480)
-
-        original_args = [
-            "--job_name",
-            "test",
-            "--namespace",
-            "default",
-            "--chief_memory",
-            "1024",
-            "--chief-core",
-            "4",
-            "--chief-disk-quota",
-            "20480",
-        ]
-        parsed_args = parse_master_args(original_args)
-        self.assertEqual(parsed_args.chief_memory, 1024)
-        self.assertEqual(parsed_args.chief_core, 4)
-        self.assertEqual(parsed_args.chief_disk_quota, 20480)
-=======
-        self.assertTrue(parsed_args.task_process_timeout, 1800)
->>>>>>> 9cf93b38
 
         original_args = [
             "--job_name",
