# Copyright 2024 The DLRover Authors. All rights reserved.
# Licensed under the Apache License, Version 2.0 (the "License");
# you may not use this file except in compliance with the License.
# You may obtain a copy of the License at
#
# http://www.apache.org/licenses/LICENSE-2.0
#
# Unless required by applicable law or agreed to in writing, software
# distributed under the License is distributed on an "AS IS" BASIS,
# WITHOUT WARRANTIES OR CONDITIONS OF ANY KIND, either express or implied.
# See the License for the specific language governing permissions and
# limitations under the License.

import copy
import time
import unittest
from datetime import datetime
from typing import List
from unittest import mock
from unittest.mock import MagicMock

<<<<<<< HEAD
from dlrover.python.common.constants import NodeStatus
=======
from dlrover.python.common.constants import Accelerators, GpuMetricEnum
from dlrover.python.common.global_context import Context
from dlrover.python.common.metric.context import JobMetricContext
from dlrover.python.common.metric.metric import GpuMetric, GpuNodeMetric
>>>>>>> 6740f600
from dlrover.python.diagnosis.common.constants import (
    DiagnosisActionType,
    DiagnosisDataType,
    DiagnosisResult,
)
from dlrover.python.diagnosis.common.diagnosis_action import (
    DiagnosisAction,
    NodeAction,
)
from dlrover.python.diagnosis.common.diagnosis_data import (
    DiagnosisData,
    TrainingLog,
)
from dlrover.python.diagnosis.common.inference_chain import (
    Inference,
    InferenceAttribute,
    InferenceDescription,
    InferenceName,
    is_training_hanged,
)
from dlrover.python.diagnosis.inferencechain.inferenceoperator.observer.check_training_hang_operator import (  # noqa: E501
    CheckTrainingHangOperator,
)
from dlrover.python.master.diagnosis.diagnosis_data_manager import (
    DiagnosisDataManager,
)
from dlrover.python.master.diagnosis.diagnosis_manager import DiagnosisManager
from dlrover.python.master.diagnosis.precheck_operator import (
    PreCheckOperator,
    PreCheckResult,
)
from dlrover.python.master.node.job_context import get_job_context

_metric_context = JobMetricContext.singleton_instance()
_dlrover_context = Context.singleton_instance()


class DiagnosisManagerTest(unittest.TestCase):
    def setUp(self):
        pass

    def tearDown(self):
        pass

    def test_data_manager(self):
        mgr = DiagnosisDataManager(1)
        log1 = TrainingLog(0)
        mgr.store_data(log1)
        time.sleep(0.01)
        log2 = TrainingLog(0)
        mgr.store_data(log2)

        logs = mgr.get_data(DiagnosisDataType.TRAINING_LOG)
        self.assertEqual(len(logs), 2)

        time.sleep(1.5)
        log3 = TrainingLog(0)
        mgr.store_data(log3)
        logs = mgr.get_data(DiagnosisDataType.TRAINING_LOG)
        self.assertEqual(len(logs), 1)

    def test_diagnosis_manager_api(self):
        mgr = DiagnosisManager()
        mgr.pre_check()
        mgr.start_observing()
        mgr.stop_observing()

    def test_diagnosis_manager(self):
        mgr = DiagnosisManager()
        problems: List[Inference] = [
            Inference(
                InferenceName.TRAINING,
                InferenceAttribute.ISORNOT,
                InferenceDescription.HANG,
            )
        ]
        mgr._diagnostician.register_training_problems(problems)
        self.assertEqual(len(mgr._diagnostician._training_problems), 1)

        data_mgr = DiagnosisDataManager(10000)
        operator = CheckTrainingHangOperator(data_mgr)
        mgr._diagnostician.register_observers([operator])
        self.assertEqual(len(mgr._diagnostician._observers), 1)

        data = DiagnosisData(
            data_type=DiagnosisDataType.XPU_TIMER_METRIC,
            data_content="XPU_TIMER_COMMON_HANG",
        )
        data_mgr.store_data(data)

        # mock training hang
        mgr._diagnostician._observers[0].is_hang = mock.MagicMock(
            return_value=True
        )

        # observe training problems
        observed_problems = mgr._diagnostician.observe_training()
        self.assertTrue(is_training_hanged(observed_problems[0]))

        # explore solutions to observed problems
        action = mgr._diagnostician.resolve_problems(observed_problems)
        self.assertEqual(action.action_type, DiagnosisActionType.NONE)

<<<<<<< HEAD
    def test_pre_check(self):
        job_context = get_job_context()
        mgr = DiagnosisManager()
        mgr.pre_check()
        self.assertEqual(job_context._action_queue.len(), 0)

        mgr.get_pre_check_operators = MagicMock(return_value=[TestOperator()])
        mgr.pre_check()
        self.assertTrue(isinstance(job_context.next_action(1), NodeAction))


class TestOperator(PreCheckOperator):
    @classmethod
    def get_retry_interval_secs(cls) -> int:
        return 1

    @classmethod
    def get_retry_limit_times(cls) -> int:
        return 1

    def check(self) -> PreCheckResult:
        return PreCheckResult(1, "test", [1])

    def recover(self):
        pass

    def get_failed_action(self) -> DiagnosisAction:
        return NodeAction(
            node_id=1,
            node_status=NodeStatus.FAILED,
            reason="hang",
            action_type=DiagnosisActionType.MASTER_RELAUNCH_WORKER,
=======
    def test_gpu_tensor_drop_zero(self):
        mgr = DiagnosisManager()
        _metric_context.clear_node_metrics()

        _dlrover_context.xpu_type = Accelerators.NVIDIA_GPU
        job_metrics = {}
        metric = GpuNodeMetric()
        for i in range(8):
            metric.node_metrics[i] = GpuMetric()
            metric.node_metrics[i].set_metric(GpuMetricEnum.GPU_FREE_MEM, 0)
            metric.node_metrics[i].set_metric(GpuMetricEnum.GPU_USED_MEM, 80)
            metric.node_metrics[i].set_metric(GpuMetricEnum.GPU_UTIL, 99.5)
            metric.node_metrics[i].set_metric(
                GpuMetricEnum.GPU_TENSOR_UTIL, 0.307
            )
        metric.update_avg_metrics()
        job_metrics["worker-1"] = copy.deepcopy(metric)
        job_metrics["worker-2"] = copy.deepcopy(metric)
        job_metrics["worker-3"] = copy.deepcopy(metric)
        job_metrics["worker-4"] = copy.deepcopy(metric)

        ts = int(datetime.now().timestamp())
        _metric_context.add_node_metrics(ts, job_metrics)
        self.assertEqual(
            mgr.check_tensor_drop_zero(10)[0], DiagnosisResult.DIAG_WAITING
        )

        for _ in range(10):
            ts = ts + 60
            _metric_context.add_node_metrics(ts, job_metrics)
        self.assertEqual(
            mgr.check_tensor_drop_zero(10)[0], DiagnosisResult.DIAG_HEALTHY
        )

        job_metrics = {}
        metric = GpuNodeMetric()
        for i in range(8):
            metric.node_metrics[i] = GpuMetric()
            metric.node_metrics[i].set_metric(GpuMetricEnum.GPU_FREE_MEM, 0)
            metric.node_metrics[i].set_metric(GpuMetricEnum.GPU_USED_MEM, 80)
            metric.node_metrics[i].set_metric(GpuMetricEnum.GPU_UTIL, 99.5)
            metric.node_metrics[i].set_metric(
                GpuMetricEnum.GPU_TENSOR_UTIL, 0.0002
            )
        metric.update_avg_metrics()
        job_metrics["worker-1"] = copy.deepcopy(metric)
        job_metrics["worker-2"] = copy.deepcopy(metric)
        job_metrics["worker-3"] = copy.deepcopy(metric)
        job_metrics["worker-4"] = copy.deepcopy(metric)

        for _ in range(30):
            ts = ts + 60
            _metric_context.add_node_metrics(ts, job_metrics)
        self.assertEqual(
            mgr.check_tensor_drop_zero(10)[0], DiagnosisResult.DIAG_HANG
        )
        self.assertEqual(
            mgr.check_tensor_drop_zero(30)[0], DiagnosisResult.DIAG_HANG
>>>>>>> 6740f600
        )<|MERGE_RESOLUTION|>--- conflicted
+++ resolved
@@ -19,14 +19,10 @@
 from unittest import mock
 from unittest.mock import MagicMock
 
-<<<<<<< HEAD
-from dlrover.python.common.constants import NodeStatus
-=======
-from dlrover.python.common.constants import Accelerators, GpuMetricEnum
+from dlrover.python.common.constants import Accelerators, GpuMetricEnum, NodeStatus
 from dlrover.python.common.global_context import Context
 from dlrover.python.common.metric.context import JobMetricContext
 from dlrover.python.common.metric.metric import GpuMetric, GpuNodeMetric
->>>>>>> 6740f600
 from dlrover.python.diagnosis.common.constants import (
     DiagnosisActionType,
     DiagnosisDataType,
@@ -130,40 +126,6 @@
         action = mgr._diagnostician.resolve_problems(observed_problems)
         self.assertEqual(action.action_type, DiagnosisActionType.NONE)
 
-<<<<<<< HEAD
-    def test_pre_check(self):
-        job_context = get_job_context()
-        mgr = DiagnosisManager()
-        mgr.pre_check()
-        self.assertEqual(job_context._action_queue.len(), 0)
-
-        mgr.get_pre_check_operators = MagicMock(return_value=[TestOperator()])
-        mgr.pre_check()
-        self.assertTrue(isinstance(job_context.next_action(1), NodeAction))
-
-
-class TestOperator(PreCheckOperator):
-    @classmethod
-    def get_retry_interval_secs(cls) -> int:
-        return 1
-
-    @classmethod
-    def get_retry_limit_times(cls) -> int:
-        return 1
-
-    def check(self) -> PreCheckResult:
-        return PreCheckResult(1, "test", [1])
-
-    def recover(self):
-        pass
-
-    def get_failed_action(self) -> DiagnosisAction:
-        return NodeAction(
-            node_id=1,
-            node_status=NodeStatus.FAILED,
-            reason="hang",
-            action_type=DiagnosisActionType.MASTER_RELAUNCH_WORKER,
-=======
     def test_gpu_tensor_drop_zero(self):
         mgr = DiagnosisManager()
         _metric_context.clear_node_metrics()
@@ -222,5 +184,38 @@
         )
         self.assertEqual(
             mgr.check_tensor_drop_zero(30)[0], DiagnosisResult.DIAG_HANG
->>>>>>> 6740f600
+        )
+
+    def test_pre_check(self):
+        job_context = get_job_context()
+        mgr = DiagnosisManager()
+        mgr.pre_check()
+        self.assertEqual(job_context._action_queue.len(), 0)
+
+        mgr.get_pre_check_operators = MagicMock(return_value=[TestOperator()])
+        mgr.pre_check()
+        self.assertTrue(isinstance(job_context.next_action(1), NodeAction))
+
+
+class TestOperator(PreCheckOperator):
+    @classmethod
+    def get_retry_interval_secs(cls) -> int:
+        return 1
+
+    @classmethod
+    def get_retry_limit_times(cls) -> int:
+        return 1
+
+    def check(self) -> PreCheckResult:
+        return PreCheckResult(1, "test", [1])
+
+    def recover(self):
+        pass
+
+    def get_failed_action(self) -> DiagnosisAction:
+        return NodeAction(
+            node_id=1,
+            node_status=NodeStatus.FAILED,
+            reason="hang",
+            action_type=DiagnosisActionType.MASTER_RELAUNCH_WORKER,
         )