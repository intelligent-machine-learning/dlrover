--- conflicted
+++ resolved
@@ -25,8 +25,7 @@
         indicate if the timestamp has expired
     """
     dt = datetime.fromtimestamp(timestamp)
-<<<<<<< HEAD
-    expired_dt = dt + timedelta(milliseconds=time_period * 1000)
+    expired_dt = dt + timedelta(seconds=time_period)
     return expired_dt < datetime.now()
 
 
@@ -38,8 +37,4 @@
     elif timestamp1 > timestamp2:
         return (dt1 - dt2).total_seconds()
     else:
-        return (dt2 - dt1).total_seconds()
-=======
-    expired_dt = dt + timedelta(seconds=time_period)
-    return expired_dt < datetime.now()
->>>>>>> 6f914812
+        return (dt2 - dt1).total_seconds()