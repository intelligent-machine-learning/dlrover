--- conflicted
+++ resolved
@@ -21,7 +21,7 @@
     DefaultResourceLimits,
     NodeType,
     OptimizeMode,
-    k8sAPIExceptionReasion,
+    k8sAPIExceptionReason,
 )
 from dlrover.python.common.log import default_logger as logger
 from dlrover.python.common.node import NodeGroupResource, NodeResource
@@ -54,11 +54,8 @@
             try:
                 return func(self, *args, **kwargs)
             except client.rest.ApiException as e:
-<<<<<<< HEAD
-                if e.reason == k8sAPIExceptionReasion.NOT_FOUND:
+                if e.reason == k8sAPIExceptionReason.NOT_FOUND:
                     return None
-=======
->>>>>>> 66dd03fe
                 execption = e
                 time.sleep(3)
             except Exception as e:
@@ -143,7 +140,7 @@
                 name=name,
             )
         except client.rest.ApiException as e:
-            if e.reason != k8sAPIExceptionReasion.NOT_FOUND:
+            if e.reason != k8sAPIExceptionReason.NOT_FOUND:
                 logger.error("Fail to delete %s", name)
 
     @retry_k8s_request
@@ -189,7 +186,7 @@
             )
             return True
         except client.ApiException as e:
-            if e.reason == k8sAPIExceptionReasion.NOT_FOUND:
+            if e.reason == k8sAPIExceptionReason.NOT_FOUND:
                 return True
             logger.warning("Exception when removing pod %s: %s\n" % (name, e))
             return False
