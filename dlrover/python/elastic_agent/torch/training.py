--- conflicted
+++ resolved
@@ -23,6 +23,7 @@
 from collections import defaultdict
 from concurrent.futures import ThreadPoolExecutor
 from contextlib import closing
+from dataclasses import dataclass
 from datetime import datetime, timedelta
 from typing import (
     Any,
@@ -35,6 +36,7 @@
     Union,
 )
 
+import torch
 import torch.distributed.elastic.timer as timer
 from torch.distributed import PrefixStore, Store
 from torch.distributed.elastic import events, metrics
@@ -53,14 +55,18 @@
 )
 from torch.distributed.elastic.metrics import put_metric
 from torch.distributed.elastic.metrics.api import prof
-from torch.distributed.elastic.multiprocessing import PContext, SignalException
+from torch.distributed.elastic.multiprocessing import (
+    PContext,
+    SignalException,
+    Std,
+)
 from torch.distributed.elastic.multiprocessing.errors import (
     ChildFailedError,
     ProcessFailure,
 )
 from torch.distributed.elastic.rendezvous import RendezvousParameters
 from torch.distributed.elastic.rendezvous.api import RendezvousHandler
-from torch.distributed.launcher.api import _get_entrypoint_name
+from torch.distributed.launcher.api import LaunchConfig, _get_entrypoint_name
 
 from dlrover.python.common import env_utils
 from dlrover.python.common.constants import (
@@ -68,6 +74,7 @@
     AscendConstants,
     ConfigPath,
     JobConstant,
+    NodeEnv,
     NodeErrorMessage,
     NodeStatus,
     RendezvousName,
@@ -145,8 +152,6 @@
     pass
 
 
-<<<<<<< HEAD
-=======
 @dataclass
 class ElasticLaunchConfig(LaunchConfig):
     """
@@ -222,7 +227,6 @@
             self.network_check = True
 
 
->>>>>>> 186783ee
 class MasterRendezvousHandler(RendezvousHandler):
     """The rendezvous handler completes rendezvous by connecting
     with the ElasticJob master. The master will collect all nodes
