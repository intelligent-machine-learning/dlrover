# Copyright 2023 The DLRover Authors. All rights reserved.
# Licensed under the Apache License, Version 2.0 (the "License");
# you may not use this file except in compliance with the License.
# You may obtain a copy of the License at
#
# http://www.apache.org/licenses/LICENSE-2.0
#
# Unless required by applicable law or agreed to in writing, software
# distributed under the License is distributed on an "AS IS" BASIS,
# WITHOUT WARRANTIES OR CONDITIONS OF ANY KIND, either express or implied.
# See the License for the specific language governing permissions and
# limitations under the License.
import copy
import functools
import json
import os
import socket
import tempfile
import time
import uuid
from dataclasses import dataclass
from datetime import datetime, timedelta
from typing import Any, Callable, Dict, List, Optional, Union

import torch.distributed.elastic.timer as timer
from torch.distributed import PrefixStore, Store
from torch.distributed.elastic import events, metrics
from torch.distributed.elastic.agent.server.api import (
    DEFAULT_ROLE,
    RunResult,
    Worker,
    WorkerGroup,
    WorkerSpec,
    WorkerState,
    _get_fq_hostname,
    _RoleInstanceInfo,
)
from torch.distributed.elastic.agent.server.local_elastic_agent import (
    LocalElasticAgent,
)
from torch.distributed.elastic.metrics import put_metric
from torch.distributed.elastic.metrics.api import prof
from torch.distributed.elastic.multiprocessing import PContext, SignalException
from torch.distributed.elastic.multiprocessing.errors import (
    ChildFailedError,
    ProcessFailure,
)
from torch.distributed.elastic.rendezvous import RendezvousParameters
from torch.distributed.elastic.rendezvous.api import RendezvousHandler
from torch.distributed.launcher.api import LaunchConfig, _get_entrypoint_name

from dlrover.python.common import env_utils
from dlrover.python.common.constants import (
    ConfigPath,
    NodeErrorMessage,
    NodeStatus,
    RendezvousName,
    TrainingMsgLevel,
)
from dlrover.python.common.grpc import (
    find_free_port_in_range,
    find_free_port_in_set,
)
from dlrover.python.common.log import default_logger as logger
from dlrover.python.elastic_agent.config.paral_config_tuner import (
    ParalConfigTuner,
)
from dlrover.python.elastic_agent.master_client import MasterClient
from dlrover.python.elastic_agent.monitor.training import TorchTrainingMonitor
from dlrover.python.elastic_agent.torch.master_kv_store import MasterKVStore

__all__ = ["launch_agent"]


def _set_paral_config():
    """
    Set up the directory and path for the parallelism configuration.
    """
    config_dir = os.path.dirname(ConfigPath.PARAL_CONFIG)
    os.makedirs(config_dir, exist_ok=True)
    os.environ[ConfigPath.ENV_PARAL_CONFIG] = ConfigPath.PARAL_CONFIG
    os.environ[ConfigPath.ENV_RUNTIME_METRICS] = ConfigPath.RUNTIME_METRICS


def _get_local_ip():
    local_ip = os.getenv("MY_POD_IP", "")
    if not local_ip:
        local_ip = socket.gethostbyname(_get_fq_hostname())
    return local_ip


class RendezvousOutSyncError(Exception):
    pass


@dataclass
class ElasticLaunchConfig(LaunchConfig):
    """
    Creates a rendezvous config of elastic training.

    Args:
        network_check: whether to check the network avaliable before training.
        node_unit: the number of unit of nodes. The number of nodes must be
            a multiple of node_unit.
        auto_tunning: whether to auto-tune the parallelism configuration.
        exclude_straggler: The node will exit if it is a straggler in network
            check and exclude_straggler is True.
    """

    network_check: bool = False
    node_unit: int = 1
    auto_tunning: bool = False
    exclude_straggler: bool = False
    reset_hardware: bool = False

    def set_node_unit(self, node_unit):
        """Set the number unint of ndoes."""
        self.node_unit = node_unit
        self.rdzv_configs["node_unit"] = node_unit


@dataclass
class ProcessError:
    local_rank: int
    exitcode: int
    message: str
    datetime: Any


class MasterRendezvousHandler(RendezvousHandler):
    """The rendzevous handler completes rendezvous by connecting
    with the ElasticJob master. The master will collect all nodes
    after the handler of all node agents calls `_join_rendezvous`.
    Then, the handler will get the communcation world from the master
    and assign ranks to the training process.

    Args:
        name: the name of rendezvous.
        node_rank: the node rank.
        rdzv_params: RendezvousParameters instance. We can set timeout of
            rendezvous in the rdzv_params.config. Now we set:
            join_timeout: the timeout to join the rendevous. The timeout
                happens if the number of nodes is less than min_nodes
                in the join_timeout.
            lastcall_timeout: the timeout to wait new nodes after the
                number of nodes is equal or greater than min_nodes.
                The node will join the rendezvous to start train if
                the timeout happens.
            pend_timeout: the timeout to wait the next rendezvous. The timeout
                happens if there is a rendezvous and the node is not in the
                rendzvous. For example. the number of nodes must be the
                multiple of node_uint. If the node_uint = 4 and the number
                of nodes is 5, then the 5th node will wait for more nodes
                in the pend_timeout.
            local_world_size: the number of local processes.
    """

    def __init__(
        self,
        name,
        node_rank,
        rdzv_params: RendezvousParameters,
        local_world_size,
    ):
        self._name = name
        self._node_rank = node_rank
        self._rdzv_params = rdzv_params
        self._local_world_size = local_world_size
        self.join_timeout = int(rdzv_params.get("join_timeout", 600))
        self.pend_timeout = float(rdzv_params.get("pend_timeout", "inf"))
        self._client = MasterClient.singleton_instance()
        self._store = MasterKVStore(self._name, timedelta(seconds=60))
        lastcall_timeout = int(rdzv_params.get("lastcall_timeout", 60))
        node_unit = int(rdzv_params.get("node_unit", "1"))
        self._client.report_rdzv_params(
            rdzv_params.min_nodes,
            rdzv_params.max_nodes,
            lastcall_timeout,
            node_unit,
        )

    def get_backend(self) -> str:
        return "dlrover-master"

    def is_closed(self) -> bool:
        return False

    def set_closed(self):
        """Marks the rendezvous as closed."""
        pass

    def _join_rendezvous(self):
        """The node join a rendezvous by sending its
        ID and local world size.
        """
        round = self._client.join_rendezvous(
            self._node_rank, self._local_world_size, rdzv_name=self._name
        )
        return round

    def next_rendezvous(self):
        """The handler will peroidically query the world from the master until
        the world is not empty. The world is a dictionary like
        like {0: 8, 1: 8, 2: 8} where the key is the node ID and the value is
        the local world size. The handler can get its rank by the position
        of it node ID in the world.
        """
        start_join = time.time()
        node_name = os.getenv("POD_NAME", "")
        msg = (
            f"The node {node_name} attempts to join the next round of the "
            f"rendezvous '{self._name}' with timeout {self.join_timeout}."
        )
        logger.info(msg)
        self._join_rendezvous()
        start_pending = 0
        while True:
            self._check_network_rdzv_for_elastic_training()
            round, group, world = self._client.get_comm_world(
                self._name, self._node_rank
            )
            if world:
                if self._node_rank in world:
                    break
                else:
                    logger.info(
                        "The node is not in the world "
                        "and waits for more nodes."
                    )
                    if start_pending == 0:
                        start_pending = time.time()
                    time.sleep(5)
                    start_join = time.time()
                    if start_join - start_pending > self.pend_timeout:
                        raise TimeoutError(
                            f"Timeout {self.pend_timeout}s to wait more nodes"
                        )
                    continue
            elif time.time() - start_join > self.join_timeout:
                timeout = self.join_timeout
                err_msg = f"Timeout {timeout}s to complete rendezvous."
                self._report_failure(
                    err_msg, level=TrainingMsgLevel.RDZV_ERROR
                )
                raise TimeoutError(err_msg)
            time.sleep(3)
        world = dict(sorted(world.items()))
        rank = list(world.keys()).index(self._node_rank)
        world_size = len(world)
        logger.info(
            f"The node {node_name} has joined round {round} of "
            f"the {self._name} rendezvous as rank {rank} in a world of size "
            f"{world_size}."
        )
        if (
            self._name == RendezvousName.ELASTIC_TRAINING
            and world_size < self._rdzv_params.max_nodes
        ):
            err_msg = f"Scale down the number of nodes to {world_size}"
            self._report_failure(err_msg, level=TrainingMsgLevel.WARNING)
        store = self._get_store(round, group)
        return store, world

    def _check_network_rdzv_for_elastic_training(self):
        """The worker need to exit the elastic-training rendezvous if there are
        workers to join the network-check rendezvous.
        """
        if self._name == RendezvousName.ELASTIC_TRAINING:
            num = self._client.num_nodes_waiting(RendezvousName.NETWORK_CHECK)
            if num > 0:
                raise RendezvousOutSyncError(
                    "Some workers join the network-check rendezvous"
                    "not the elastic-training rendezvous."
                )

    def _report_failure(self, err_msg, level):
        if self._node_rank == 0:
            self._client.report_failures(err_msg, 0, level)

    def _get_store(self, round, group) -> Store:
        key_prefix = f"torch.rendezvous.{self._name}.{round}.{group}"
        return PrefixStore(key_prefix, self._store)

    def num_nodes_waiting(self) -> int:
        return self._client.num_nodes_waiting(self._name)

    def get_run_id(self) -> str:
        """Returns the run id of the rendezvous.

        The run id is a user-defined id that uniquely identifies an instance of
        a distributed application. It typically maps to a job id and is used to
        allow nodes to join the correct distributed application.
        """
        return self._rdzv_params.run_id

    def shutdown(self) -> bool:
        """Closes all resources that were open for the rendezvous.

        Example::

            rdzv_handler = ...
            try:
                store, rank, world_size = rdzv_handler.next_rendezvous()
            finally:
                rdzv_handler.shutdown()
        """
        pass


class ElasticTrainingAgent(LocalElasticAgent):
    """
    An implementation of :py:class:`torchelastic.agent.server.ElasticAgent`
    that handles host-local workers.
    This agent is deployed per host and is configured to spawn ``n`` workers.
    When using GPUs, ``n`` maps to the number of GPUs available on the host.

    The agent select to fail or relaunch subprocesses according to the
    failed reason of subprocess. Now, if the exitcode is not 1, the agent
    will fail and the DLRover will relaunch the node. Because, we find
    the exitcode is 1 if the hardware breakdowns.
    """

    def __init__(
        self,
<<<<<<< HEAD
        rank_id,
=======
        node_rank,
>>>>>>> 25a06ed5
        config: ElasticLaunchConfig,
        entrypoint,
        spec: WorkerSpec,
        start_method="spawn",
        exit_barrier_timeout: float = 300,
        log_dir: Optional[str] = None,
    ):
        super().__init__(spec, exit_barrier_timeout)
        self._node_rank = node_rank
        self._config = config
        self._entrypoint = entrypoint
        self._start_method = start_method
        self._pcontext: Optional[PContext] = None
        self._log_dir = log_dir or tempfile.mkdtemp(prefix="torchelastic_")
        self._worker_watchdog: Optional[timer.FileTimerServer] = None
        self._restart_count = 0
        self._remaining_failovers = self._remaining_restarts
        self._client = MasterClient.singleton_instance()
        if config.auto_tunning:
            self._paral_config_tuner = ParalConfigTuner()
            self._paral_config_tuner.start()

    @prof
    def _rendezvous(self, worker_group: WorkerGroup) -> None:
        r"""
        Runs rendezvous for the workers specified by worker spec.
        Assigns workers a new global rank and world size.
        Updates the rendezvous store for the worker group.
        """

        spec = worker_group.spec
        store, world = spec.rdzv_handler.next_rendezvous()
        self._store = store
        group_world_size = len(world)
        group_rank = list(world.keys()).index(self._node_rank)

        workers = self._assign_worker_ranks(self._node_rank, world, spec)
        worker_group.workers = workers
        worker_group.store = store
        worker_group.group_rank = group_rank
        worker_group.group_world_size = group_world_size

        if group_rank == 0:
            spec.master_port = self._get_free_port()
            if hasattr(spec, "local_addr"):
                self._set_master_addr_port(
                    store,
                    spec.master_addr,
                    spec.master_port,
                    spec.local_addr,
                )
            else:
                # Compatible with torch 1.x
                self._set_master_addr_port(
                    store,
                    spec.master_addr,
                    spec.master_port,
                )

        master_addr, master_port = self._get_master_addr_port(store)

        logger.info(
            f"[{spec.role}] Rendezvous complete for workers. Result:\n"
            f"  restart_count={self._restart_count}\n"
            f"  master_addr={master_addr}\n"
            f"  master_port={master_port}\n"
            f"  group_rank={group_rank}\n"
            f"  group_world_size={group_world_size}\n"
            f"  local_ranks={[worker.local_rank for worker in workers]}\n"
            f"  role_ranks={[worker.role_rank for worker in workers]}\n"
            f"  global_ranks={[worker.global_rank for worker in workers]}\n"
            f"  role_world_sizes="
            f"{[worker.role_world_size for worker in workers]}\n"
            f"  global_world_sizes="
            f"{[worker.world_size for worker in workers]}\n"
        )

    def _get_free_port(self):
        """Find a free port from the HOST_PORTS in env."""
        port = None
        host_ports = os.getenv("HOST_PORTS", "")
        if host_ports:
            ports = []
            for port in host_ports.split(","):
                ports.append(int(port))
            for _ in range(10):
                try:
                    port = find_free_port_in_set(ports)
                    return port
                except ValueError as e:
                    logger.warn(e)
                    time.sleep(3)
        else:
            port = find_free_port_in_range(20000, 30000)
        return port

    # pyre-fixme[56]: Pyre was not able to infer the type of the decorator
    #  `torch.distributed.elastic.metrics.prof`.
    @prof
    def _assign_worker_ranks(
        self, node_id, world, spec: WorkerSpec
    ) -> List[Worker]:
        """
        Determines proper ranks for worker processes. The rank assignment
        is done according to the following algorithm:

        1. Each agent writes its configuration(group_rank, group_world_size
           , num_workers) to the common store.
        2. Each agent retrieves configuration for all agents
           and performs two level sort using role and rank.
        3. Determine the global rank: the global rank of workers for the
           current agent is the offset of  infos array up to group_rank
           of the agent. The offset is computed as a sum of local_world_size
           of all agents that have rank less than the group_rank.
           The workers would have the ranks: [offset, offset+local_world_size)
        4. Determine the role rank: The role rank is determined using the
           algorithms in the point 3 with the exception that the offset is
           done from the first agent that has the same role as current one
           and has the minimum group rank.
        """

        role_infos: List[_RoleInstanceInfo] = []
        nodes = list(world.keys())
        for i, local_world_size in world.items():
            group_rank = nodes.index(i)
            role_info = _RoleInstanceInfo(
                spec.role, group_rank, local_world_size
            )
            role_infos.append(role_info)
        group_rank = nodes.index(node_id)
        my_role_info = role_infos[group_rank]
        worker_world_size, worker_global_ranks = self._get_ranks(
            role_infos, group_rank
        )
        role_infos = sorted(
            role_infos, key=functools.cmp_to_key(_RoleInstanceInfo.compare)
        )
        role_start_idx, role_end_idx = _RoleInstanceInfo.find_role_boundaries(
            role_infos, my_role_info.role
        )
        role_pos = next(
            idx
            for idx, role_info in enumerate(role_infos)
            if _RoleInstanceInfo.compare(role_info, my_role_info) == 0
        )
        role_world_size, role_ranks = self._get_ranks(
            role_infos, role_pos, role_start_idx, role_end_idx + 1
        )
        workers = []
        for ind in range(spec.local_world_size):
            worker = Worker(
                local_rank=ind,
                global_rank=worker_global_ranks[ind],
                role_rank=role_ranks[ind],
                world_size=worker_world_size,
                role_world_size=role_world_size,
            )
            workers.append(worker)
        return workers

    def _initialize_workers(self, worker_group):
        while True:
            try:
                if self._config.network_check:
                    run_network_check(self._config, self._entrypoint)
                super()._initialize_workers(worker_group)
            except RendezvousOutSyncError:
                logger.info(
                    "Exit elastic-training rendezvous when there are "
                    "agents to join the network-check rendezvous."
                )
            else:
                break

    def _invoke_run(self, role: str = DEFAULT_ROLE) -> RunResult:
        # NOTE: currently only works for a single role

        spec = self._worker_group.spec
        role = spec.role

        logger.info(
            f"[{role}] starting workers for entrypoint: "
            f"{spec.get_entrypoint_name()}"
        )

        self._initialize_workers(self._worker_group)
        monitor_interval = spec.monitor_interval
        rdzv_handler = spec.rdzv_handler

        while True:
            assert self._worker_group.state != WorkerState.INIT
            time.sleep(monitor_interval)
            self._pause_to_reset_hardware()
            try:
                run_result: RunResult = self._monitor_workers(
                    self._worker_group
                )
            except json.decoder.JSONDecodeError:
                run_result = RunResult(state=WorkerState.FAILED)
            state = run_result.state
            self._worker_group.state = state

            put_metric(
                f"workers.{role}.remaining_restarts", self._remaining_failovers
            )
            put_metric(f"workers.{role}.{state.name.lower()}", 1)

            if state == WorkerState.SUCCEEDED:
                logger.info(
                    f"[{role}] worker group successfully finished."
                    f" Waiting {self._exit_barrier_timeout} seconds "
                    "for other agents to finish."
                )
                self._exit_barrier()
                return run_result
            elif state in {WorkerState.UNHEALTHY, WorkerState.FAILED}:
                self._report_failure_to_master(run_result.failures)
                if self._remaining_failovers > 0:
                    logger.info(
                        f"[{role}] Worker group {state.name}. "
                        f"{self._remaining_failovers}/{spec.max_restarts}"
                        f" attempts left; will restart worker group"
                    )
                    self._remaining_failovers -= 1
                    self._restart_workers(self._worker_group)
                else:
                    self._stop_workers(self._worker_group)
                    self._worker_group.state = WorkerState.FAILED
                    return run_result
            elif state == WorkerState.HEALTHY:
                # membership changes do not count as retries
                if self._membership_changed(role, rdzv_handler):
                    self._restart_workers(self._worker_group)
            else:
                raise Exception(f"[{role}] Worker group in {state.name} state")

    def _pause_to_reset_hardware(self):
        if not self._config.reset_hardware:
            return
        paused = self._client.check_hardware_reset()
        if not paused:
            return
        self._stop_workers(self._worker_group)
        while True:
            paused = self._client.check_hardware_reset()
            if paused:
                logger.info("Wait for the worker to reset hardware.")
                time.sleep(15)
            else:
                break

    def _report_failure_to_master(self, failures: Dict[int, ProcessFailure]):
        errors = {}
        if len(failures) == 0:
            return
        for rank, failure in failures.items():
            dt = str(datetime.fromtimestamp(int(failure.timestamp)))
            error = ProcessError(
                failure.local_rank, failure.exitcode, failure.message, dt
            )
            errors[rank] = error.__dict__
        error_data = json.dumps(errors)
        self._client.report_failures(
            error_data, self._restart_count, TrainingMsgLevel.PROCESS_ERROR
        )

    def _restart_workers(self, worker_group: WorkerGroup):
        self._restart_count += 1
        self._remaining_restarts -= 1
        super()._restart_workers(worker_group)

    def _membership_changed(self, role, rdzv_handler: RendezvousHandler):
        # Timeout may happen when to query TCPStore.
        if self._config.network_check:
            num_nodes_waiting = self._client.num_nodes_waiting(
                RendezvousName.NETWORK_CHECK
            )
        else:
            num_nodes_waiting = rdzv_handler.num_nodes_waiting()
        group_rank = self._worker_group.group_rank
        if num_nodes_waiting > 0:
            logger.info(
                f"[{role}] Detected {num_nodes_waiting} "
                f"new nodes from group_rank={group_rank}; "
                f"will restart worker group"
            )
            return True
        return False


def launch_agent(
    config: ElasticLaunchConfig,
    entrypoint: Union[Callable, str, None],
    args: List[Any],
) -> Dict[int, Any]:
    if not config.run_id:
        run_id = str(uuid.uuid4().int)
        logger.warning(
            f"config has no run_id, generated a random run_id: {run_id}"
        )
        config.run_id = run_id

    entrypoint_name = _get_entrypoint_name(entrypoint, args)
    node_rank = env_utils.get_node_rank()

    logger.info(
        f"Starting elastic_operator with launch configs:\n"
        f"  entrypoint       : {entrypoint_name}\n"
        f"  min_nodes        : {config.min_nodes}\n"
        f"  max_nodes        : {config.max_nodes}\n"
        f"  nproc_per_node   : {config.nproc_per_node}\n"
        f"  run_id           : {config.run_id}\n"
        f"  rdzv_backend     : {config.rdzv_backend}\n"
        f"  rdzv_endpoint    : {config.rdzv_endpoint}\n"
        f"  rdzv_configs     : {config.rdzv_configs}\n"
        f"  max_restarts     : {config.max_restarts}\n"
        f"  monitor_interval : {config.monitor_interval}\n"
        f"  log_dir          : {config.log_dir}\n"
        f"  metrics_cfg      : {config.metrics_cfg}\n"
    )

    _set_paral_config()

    monitor = TorchTrainingMonitor(ConfigPath.RUNTIME_METRICS)
    if config.auto_tunning:
        monitor.start()
    rdzv_parameters = RendezvousParameters(
        backend=config.rdzv_backend,
        endpoint=config.rdzv_endpoint,
        run_id=config.run_id,
        min_nodes=config.min_nodes,
        max_nodes=config.max_nodes,
        **config.rdzv_configs,
    )
    master_addr = _get_local_ip()
    rdzv_handler = MasterRendezvousHandler(
        RendezvousName.ELASTIC_TRAINING,
        node_rank,
        rdzv_parameters,
        local_world_size=config.nproc_per_node,
    )
    spec = WorkerSpec(
        role=config.role,
        local_world_size=config.nproc_per_node,
        entrypoint=entrypoint,
        args=tuple(args),
        rdzv_handler=rdzv_handler,
        max_restarts=config.max_restarts,
        monitor_interval=config.monitor_interval,
        redirects=config.redirects,
        tee=config.tee,
        master_addr=master_addr,
    )

    agent = ElasticTrainingAgent(
        node_rank=node_rank,
        config=config,
        entrypoint=entrypoint,
        spec=spec,
        start_method=config.start_method,
        log_dir=config.log_dir,
    )

    shutdown_rdzv = True
    try:
        metrics.initialize_metrics(metrics.MetricsConfig(config.metrics_cfg))

        result = agent.run()
        # records that agent.run() has succeeded NOT
        # that workers have succeeded
        events.record(agent.get_event_succeeded())

        if result.is_failed():
            # ChildFailedError is treated specially by @record
            # if the error files for the failed children exist
            # @record will copy the first error (root cause)
            # to the error file of the launcher process.
            raise ChildFailedError(
                name=entrypoint_name,
                failures=result.failures,
            )

        return result.return_values
    except ChildFailedError:
        raise
    except SignalException:
        # when the agent dies with a signal do NOT shutdown the rdzv_handler
        # since this closes the rendezvous on this rdzv_id permanently and
        # prevents any additional scaling events
        shutdown_rdzv = False
        events.record(agent.get_event_failed())
        raise
    except Exception:
        events.record(agent.get_event_failed())
        raise
    finally:
        if shutdown_rdzv:
            spec.rdzv_handler.shutdown()
        monitor.stop()


class NetworkCheckElasticAgent(ElasticTrainingAgent):
    """
    An implementation of :py:class:`torchelastic.agent.server.ElasticAgent`
    that handles host-local workers. This agent will run 2 rounds allgather
    to check network available.
    Round 0: the job master splits nodes into groups and each group contains
        two nodes. The node in each group will execute an allgather task and
        report its result to the master. For example, a job has 4 nodes and
        groups are [{0, 1}, {2, 3}]. Assuming that the allgather task in the
        1st group fails, the result is {0:False, 1:False, 2:True, 3:True}
        where the node 0, 1 are abnormal.
    Round 1: the master will group the abnormal node with a normal node like
        [{0, 2}, {1, 3}]. Then, the node executes an allgather task again.
        If the result is {0:True, 1:False, 2:False, 3:True}, the node-1
        breakdowns.
    """

    def __init__(
        self,
        node_rank,
        config,
        entrypoint,
        spec: WorkerSpec,
        start_method="spawn",
        exit_barrier_timeout: float = 300,
        log_dir: Optional[str] = None,
    ):
        super().__init__(
            node_rank,
            config,
            entrypoint,
            spec,
            start_method,
            exit_barrier_timeout,
            log_dir,
        )
        self._log_dir = log_dir or tempfile.mkdtemp(prefix="network_check_")
        self._check_round = 2
        self._config: ElasticLaunchConfig = config

    def run(self, role: str = DEFAULT_ROLE) -> bool:
        spec = self._worker_group.spec
        role = spec.role

        logger.info(
            f"[{role}] starting workers for entrypoint: "
            f"{spec.get_entrypoint_name()}"
        )
        success = False
        fault_nodes = []
        stragglers = []
        for i in range(self._check_round):
            result, elapsed_time = self._run_network_check()
            elapsed_time = round(elapsed_time, 3)
            logger.info(
                f"Network check time of round {i} is {elapsed_time}"
                f" and succeed is {result}."
            )
            status = NodeStatus.SUCCEEDED if result else NodeStatus.FAILED
            self._client.report_network_status(
                self._node_rank,
                status,
                elapsed_time,
            )
            success = success or result
            fault_nodes = self._client.check_fault_node()
            stragglers = self._client.check_straggler()
            logger.info(
                f"Fault nodes are: {fault_nodes} "
                f" and stragglers are: {stragglers}."
            )
            self._stop_workers(self._worker_group)
            if fault_nodes or stragglers:
                total_worker_num = len(self._client.get_running_nodes())
                if total_worker_num <= 3:
                    # If the number of nodes <= 3, we cannot determine which
                    # node if fault because there is no normal node in the job
                    # to execute allgather tasks with the two nodes.
                    logger.error("Network check needs at least 4 nodes.")
                    raise RuntimeError("The node network is breakdown.")
                else:
                    # Run the next round check to detect the fault node.
                    time.sleep(3)
                    continue
            else:
                return True
        if self._node_rank in fault_nodes:
            self._client.report_failures(
                NodeErrorMessage.NETWORKER_ERROR,
                level=TrainingMsgLevel.NODE_ERROR,
            )
            raise RuntimeError("The node network is breakdown.")
        elif self._config.exclude_straggler and self._node_rank in stragglers:
            raise RuntimeError("The node is a straggler and exits.")
        return True

    def _run_network_check(self, monitor_interval=3, timeout=300):
        self._initialize_workers(self._worker_group)
        start = time.time()
        succeed = False
        while True:
            assert self._worker_group.state != WorkerState.INIT
            time.sleep(monitor_interval)
            run_result = self._monitor_workers(self._worker_group)
            state = run_result.state
            self._worker_group.state = state
            if state == WorkerState.HEALTHY:
                if time.time() - start > timeout:
                    logger.error(f"Timeout {timeout} to check network.")
                    break
                continue
            elif state == WorkerState.SUCCEEDED:
                succeed = True
                break
            else:
                break

        if succeed:
            elapsed_time = self._get_network_check_time()
        else:
            elapsed_time = 3600
        return succeed, elapsed_time

    def _get_network_check_time(self):
        root = ConfigPath.NETWORK_CHECK_DATA_DIR
        elapsed_time = 0
        if not os.path.exists(root):
            return elapsed_time
        for filename in os.listdir(root):
            path = os.path.join(root, filename)
            with open(path, "r") as f:
                data = f.read()
                if not data:
                    continue
                data = json.loads(data)
                elapsed_time = max(elapsed_time, data.get("time", 0))
        return elapsed_time


def network_check(
    config: ElasticLaunchConfig,
    entrypoint: Union[Callable, str, None],
    args: List[Any],
) -> bool:
    config = copy.deepcopy(config)
    config.network_check = False
    if not config.run_id:
        run_id = str(uuid.uuid4().int)
        logger.warning(
            f"config has no run_id, generated a random run_id: {run_id}"
        )
        config.run_id = run_id

    entrypoint_name = _get_entrypoint_name(entrypoint, args)
    node_rank = env_utils.get_node_rank()

    logger.info(
        f"Starting elastic_operator with launch configs:\n"
        f"  entrypoint       : {entrypoint_name}\n"
        f"  min_nodes        : {config.min_nodes}\n"
        f"  max_nodes        : {config.max_nodes}\n"
        f"  nproc_per_node   : {config.nproc_per_node}\n"
        f"  run_id           : {config.run_id}\n"
        f"  rdzv_backend     : {config.rdzv_backend}\n"
        f"  rdzv_endpoint    : {config.rdzv_endpoint}\n"
        f"  rdzv_configs     : {config.rdzv_configs}\n"
        f"  max_restarts     : {config.max_restarts}\n"
        f"  monitor_interval : {config.monitor_interval}\n"
        f"  log_dir          : {config.log_dir}\n"
        f"  metrics_cfg      : {config.metrics_cfg}\n"
    )

    rdzv_parameters = RendezvousParameters(
        backend=config.rdzv_backend,
        endpoint=config.rdzv_endpoint,
        run_id=config.run_id,
        min_nodes=config.min_nodes,
        max_nodes=config.max_nodes,
        **config.rdzv_configs,
    )

    master_addr = _get_local_ip()
    rdzv_handler = MasterRendezvousHandler(
        RendezvousName.NETWORK_CHECK,
        node_rank,
        rdzv_parameters,
        local_world_size=config.nproc_per_node,
    )
    spec = WorkerSpec(
        role=config.role,
        local_world_size=config.nproc_per_node,
        entrypoint=entrypoint,
        args=tuple(args),
        rdzv_handler=rdzv_handler,
        max_restarts=0,
        monitor_interval=config.monitor_interval,
        master_addr=master_addr,
    )

    agent = NetworkCheckElasticAgent(
        node_rank=node_rank,
        config=config,
        entrypoint=entrypoint,
        spec=spec,
        start_method=config.start_method,
    )

    metrics.initialize_metrics(metrics.MetricsConfig(config.metrics_cfg))
    result = agent.run()
    logger.info("Network check result is %s", result)
    return result


def run_network_check(config, entrypoint):
    cmd_args = ["-m", "dlrover.trainer.torch.run_network_check"]
    for _ in range(2):
        # If network fails because other abnormal node, We
        # will retry to check network after the new node is starting.
        # DLRover will replace the abnormal node with a new node.
        success = network_check(
            config=config, entrypoint=entrypoint, args=cmd_args
        )
        if success:
            logger.info("Network check pass.")
            return success
        else:
            logger.error(
                "Network of the cluster is not available "
                "because of abnormal node."
            )
    return success<|MERGE_RESOLUTION|>--- conflicted
+++ resolved
@@ -322,11 +322,7 @@
 
     def __init__(
         self,
-<<<<<<< HEAD
-        rank_id,
-=======
         node_rank,
->>>>>>> 25a06ed5
         config: ElasticLaunchConfig,
         entrypoint,
         spec: WorkerSpec,
