# Copyright 2023 The DLRover Authors. All rights reserved.
# Licensed under the Apache License, Version 2.0 (the "License");
# you may not use this file except in compliance with the License.
# You may obtain a copy of the License at
#
# http://www.apache.org/licenses/LICENSE-2.0
#
# Unless required by applicable law or agreed to in writing, software
# distributed under the License is distributed on an "AS IS" BASIS,
# WITHOUT WARRANTIES OR CONDITIONS OF ANY KIND, either express or implied.
# See the License for the specific language governing permissions and
# limitations under the License.
import copy
import functools
import json
import os
import socket
import tempfile
import time
import uuid
from dataclasses import dataclass
from datetime import datetime, timedelta
from typing import Any, Callable, Dict, List, Optional, Union

import torch.distributed.elastic.timer as timer
from torch.distributed import PrefixStore, Store
from torch.distributed.elastic import events, metrics
from torch.distributed.elastic.agent.server.api import (
    DEFAULT_ROLE,
    RunResult,
    Worker,
    WorkerGroup,
    WorkerSpec,
    WorkerState,
    _get_fq_hostname,
    _RoleInstanceInfo,
)
from torch.distributed.elastic.agent.server.local_elastic_agent import (
    LocalElasticAgent,
)
from torch.distributed.elastic.metrics import put_metric
from torch.distributed.elastic.metrics.api import prof
from torch.distributed.elastic.multiprocessing import PContext, SignalException
from torch.distributed.elastic.multiprocessing.errors import (
    ChildFailedError,
    ProcessFailure,
)
from torch.distributed.elastic.rendezvous import RendezvousParameters
from torch.distributed.elastic.rendezvous.api import RendezvousHandler
from torch.distributed.launcher.api import LaunchConfig, _get_entrypoint_name

from dlrover.python.common.constants import (
    ConfigPath,
    NodeEnv,
    NodeErrorMessage,
    NodeStatus,
    RendezvousName,
    TrainingMsgLevel,
)
from dlrover.python.common.log import default_logger as logger
from dlrover.python.elastic_agent.config.paral_config_tuner import (
    ParalConfigTuner,
)
from dlrover.python.elastic_agent.master_client import GlobalMasterClient
from dlrover.python.elastic_agent.monitor.training import TorchTrainingMonitor
from dlrover.python.elastic_agent.torch.master_kv_store import MasterKVStore

__all__ = ["launch_agent"]


<<<<<<< HEAD
=======
def _set_paral_config():
    config_dir = os.path.dirname(ConfigPath.PARAL_CONFIG)
    os.makedirs(config_dir, exist_ok=True)
    os.environ[ConfigPath.ENV_PARAL_CONFIG] = ConfigPath.PARAL_CONFIG
    os.environ[ConfigPath.ENV_RUNTIME_METRICS] = ConfigPath.RUNTIME_METRICS


>>>>>>> 126a8d63
@dataclass
class ProcessError:
    local_rank: int
    exitcode: int
    message: str
    datetime: Any


class MasterRendezvousHandler(RendezvousHandler):
    """The rendzevous handler completes rendezvous by connecting
    with the ElasticJob master. The master will collect all nodes
    after the handler of all node agents calls `_join_rendezvous`.
    Then, the handler will get the communcation world from the master
    and assign ranks to the training process.
    """

    def __init__(
        self,
        name,
        rank_id,
        rdzv_params: RendezvousParameters,
        local_world_size,
    ):
        self._name = name
        self._rank_id = rank_id
        self._rdzv_params = rdzv_params
        self._local_world_size = local_world_size
        self.join_timeout = int(rdzv_params.get("join_timeout", 600))
        self._client = GlobalMasterClient.MASTER_CLIENT
        self._store = MasterKVStore(self._name, timedelta(seconds=60))
        lastcall_timeout = int(rdzv_params.get("lastcall_timeout", 60))
        node_unit = int(rdzv_params.get("node_unit", "1"))
        self._client.report_rdzv_params(
            rdzv_params.min_nodes,
            rdzv_params.max_nodes,
            lastcall_timeout,
            node_unit,
        )

    def get_backend(self) -> str:
        return "dlrover-master"

    def is_closed(self) -> bool:
        return False

    def set_closed(self):
        """Marks the rendezvous as closed."""
        pass

    def _join_rendezvous(self):
        """The node join a rendezvous by sending its
        ID and local world size.
        """
        round = self._client.join_rendezvous(
            self._rank_id, self._local_world_size, rdzv_name=self._name
        )
        return round

    def next_rendezvous(self):
        """The handler will peroidically query the world from the master until
        the world is not empty. The world is a dictionary like
        like {0: 8, 1: 8, 2: 8} where the key is the node ID and the value is
        the local world size. The handler can get its rank by the position
        of it node ID in the world.
        """
        start_join = time.time()
        node_name = os.getenv("POD_NAME", "")
        msg = (
            f"The node {node_name} attempts to join the next round of the "
            f"rendezvous '{self._name}' with timeout {self.join_timeout}."
        )
        logger.info(msg)
        round = self._join_rendezvous()
        while True:
            group, world = self._client.get_comm_world(
                self._name, self._rank_id
            )
            if world:
                if self._rank_id in world:
                    break
                else:
                    logger.info(
                        "The node is not in the world "
                        "and waits for more nodes."
                    )
                    time.sleep(5)
                    start_join = time.time()
                    continue
            elif time.time() - start_join > self.join_timeout:
                timeout = self.join_timeout
                err_msg = f"Timeout {timeout}s to complete rendezvous."
                self._report_failure(
                    err_msg, level=TrainingMsgLevel.RDZV_ERROR
                )
                raise TimeoutError(err_msg)
            time.sleep(3)
        world = dict(sorted(world.items()))
        rank = list(world.keys()).index(self._rank_id)
        world_size = len(world)
        logger.info(
            f"The node{node_name} has joined round {round} of "
            f"the {self._name} rendezvous as rank {rank} in a world of size "
            f"{world_size}."
        )
        if (
            self._name == RendezvousName.ELASTIC_TRAINING
            and world_size < self._rdzv_params.max_nodes
        ):
            err_msg = f"Scale down the number of nodes to {world_size}"
            self._report_failure(err_msg, level=TrainingMsgLevel.WARNING)
        store = self._get_store(round, group)
        return store, world

    def _report_failure(self, err_msg, level):
        if self._rank_id == 0:
            self._client.report_failures(err_msg, 0, level)

    def _get_store(self, round, group) -> Store:
        key_prefix = f"torch.rendezvous.{self._name}.{round}.{group}"
        return PrefixStore(key_prefix, self._store)

    def num_nodes_waiting(self) -> int:
        return self._client.num_nodes_waiting(self._name)

    def get_run_id(self) -> str:
        """Returns the run id of the rendezvous.

        The run id is a user-defined id that uniquely identifies an instance of
        a distributed application. It typically maps to a job id and is used to
        allow nodes to join the correct distributed application.
        """
        return self._rdzv_params.run_id

    def shutdown(self) -> bool:
        """Closes all resources that were open for the rendezvous.

        Example::

            rdzv_handler = ...
            try:
                store, rank, world_size = rdzv_handler.next_rendezvous()
            finally:
                rdzv_handler.shutdown()
        """
        pass


class ElasticTrainingAgent(LocalElasticAgent):
    """
    An implementation of :py:class:`torchelastic.agent.server.ElasticAgent`
    that handles host-local workers.
    This agent is deployed per host and is configured to spawn ``n`` workers.
    When using GPUs, ``n`` maps to the number of GPUs available on the host.

    The agent select to fail or relaunch subprocesses according to the
    failed reason of subprocess. Now, if the exitcode is not 1, the agent
    will fail and the DLRover will relaunch the node. Because, we find
    the exitcode is 1 if the hardware breakdowns.
    """

    def __init__(
        self,
        rank_id,
        config,
        entrypoint,
        spec: WorkerSpec,
        start_method="spawn",
        exit_barrier_timeout: float = 300,
        log_dir: Optional[str] = None,
    ):
        super().__init__(spec, exit_barrier_timeout)
        self._rank_id = rank_id
        self._config = config
        self._entrypoint = entrypoint
        self._start_method = start_method
        self._pcontext: Optional[PContext] = None
        self._log_dir = log_dir or tempfile.mkdtemp(prefix="torchelastic_")
        self._worker_watchdog: Optional[timer.FileTimerServer] = None
        self._restart_count = 0
        self._remaining_failovers = self._remaining_restarts
        self._client = GlobalMasterClient.MASTER_CLIENT
<<<<<<< HEAD
        self._paral_config_tuner = ParalConfigTuner()
        self._paral_config_tuner.start()
=======
        _set_paral_config()

        threading.Thread(
            target=self._periodically_update_paral_config,
            name="cofig-updater",
            daemon=True,
        ).start()

    def _periodically_update_paral_config(self):
        while True:
            config = self._client.get_paral_config()
            with open(ConfigPath.PARAL_CONFIG, "w") as f:
                f.write(config.to_json())
            time.sleep(30)
>>>>>>> 126a8d63

    @prof
    def _rendezvous(self, worker_group: WorkerGroup) -> None:
        r"""
        Runs rendezvous for the workers specified by worker spec.
        Assigns workers a new global rank and world size.
        Updates the rendezvous store for the worker group.
        """

        spec = worker_group.spec
        store, world = spec.rdzv_handler.next_rendezvous()
        self._store = store
        group_world_size = len(world)
        group_rank = list(world.keys()).index(self._rank_id)

        workers = self._assign_worker_ranks(self._rank_id, world, spec)
        worker_group.workers = workers
        worker_group.store = store
        worker_group.group_rank = group_rank
        worker_group.group_world_size = group_world_size

        if group_rank == 0:
            self._set_master_addr_port(
                store,
                spec.master_addr,
                spec.master_port,
                spec.local_addr,
            )

        master_addr, master_port = self._get_master_addr_port(store)

        logger.info(
            f"[{spec.role}] Rendezvous complete for workers. Result:\n"
            f"  restart_count={self._restart_count}\n"
            f"  master_addr={master_addr}\n"
            f"  master_port={master_port}\n"
            f"  group_rank={group_rank}\n"
            f"  group_world_size={group_world_size}\n"
            f"  local_ranks={[worker.local_rank for worker in workers]}\n"
            f"  role_ranks={[worker.role_rank for worker in workers]}\n"
            f"  global_ranks={[worker.global_rank for worker in workers]}\n"
            f"  role_world_sizes="
            f"{[worker.role_world_size for worker in workers]}\n"
            f"  global_world_sizes="
            f"{[worker.world_size for worker in workers]}\n"
        )

    # pyre-fixme[56]: Pyre was not able to infer the type of the decorator
    #  `torch.distributed.elastic.metrics.prof`.
    @prof
    def _assign_worker_ranks(
        self, node_id, world, spec: WorkerSpec
    ) -> List[Worker]:
        """
        Determines proper ranks for worker processes. The rank assignment
        is done according to the following algorithm:

        1. Each agent writes its configuration(group_rank, group_world_size
           , num_workers) to the common store.
        2. Each agent retrieves configuration for all agents
           and performs two level sort using role and rank.
        3. Determine the global rank: the global rank of workers for the
           current agent is the offset of  infos array up to group_rank
           of the agent. The offset is computed as a sum of local_world_size
           of all agents that have rank less than the group_rank.
           The workers would have the ranks: [offset, offset+local_world_size)
        4. Determine the role rank: The role rank is determined using the
           algorithms in the point 3 with the exception that the offset is
           done from the first agent that has the same role as current one
           and has the minimum group rank.
        """

        role_infos: List[_RoleInstanceInfo] = []
        nodes = list(world.keys())
        for i, local_world_size in world.items():
            group_rank = nodes.index(i)
            role_info = _RoleInstanceInfo(
                spec.role, group_rank, local_world_size
            )
            role_infos.append(role_info)
        group_rank = nodes.index(node_id)
        my_role_info = role_infos[group_rank]
        worker_world_size, worker_global_ranks = self._get_ranks(
            role_infos, group_rank
        )
        role_infos = sorted(
            role_infos, key=functools.cmp_to_key(_RoleInstanceInfo.compare)
        )
        role_start_idx, role_end_idx = _RoleInstanceInfo.find_role_boundaries(
            role_infos, my_role_info.role
        )
        role_pos = next(
            idx
            for idx, role_info in enumerate(role_infos)
            if _RoleInstanceInfo.compare(role_info, my_role_info) == 0
        )
        role_world_size, role_ranks = self._get_ranks(
            role_infos, role_pos, role_start_idx, role_end_idx + 1
        )
        workers = []
        for ind in range(spec.local_world_size):
            worker = Worker(
                local_rank=ind,
                global_rank=worker_global_ranks[ind],
                role_rank=role_ranks[ind],
                world_size=worker_world_size,
                role_world_size=role_world_size,
            )
            workers.append(worker)
        return workers

    def _initialize_workers(self, worker_group):
        if self._config.network_check:
            run_network_check(self._config, self._entrypoint)
        super()._initialize_workers(worker_group)

    def _invoke_run(self, role: str = DEFAULT_ROLE) -> RunResult:
        # NOTE: currently only works for a single role

        spec = self._worker_group.spec
        role = spec.role

        logger.info(
            f"[{role}] starting workers for entrypoint: "
            f"{spec.get_entrypoint_name()}"
        )

        self._initialize_workers(self._worker_group)
        monitor_interval = spec.monitor_interval
        rdzv_handler = spec.rdzv_handler

        while True:
            assert self._worker_group.state != WorkerState.INIT
            time.sleep(monitor_interval)
            try:
                run_result: RunResult = self._monitor_workers(
                    self._worker_group
                )
            except json.decoder.JSONDecodeError:
                run_result = RunResult(state=WorkerState.FAILED)
            state = run_result.state
            self._worker_group.state = state

            put_metric(
                f"workers.{role}.remaining_restarts", self._remaining_failovers
            )
            put_metric(f"workers.{role}.{state.name.lower()}", 1)

            if state == WorkerState.SUCCEEDED:
                logger.info(
                    f"[{role}] worker group successfully finished."
                    f" Waiting {self._exit_barrier_timeout} seconds "
                    "for other agents to finish."
                )
                self._exit_barrier()
                return run_result
            elif state in {WorkerState.UNHEALTHY, WorkerState.FAILED}:
                self._report_failure_to_master(run_result.failures)
                if self._remaining_failovers > 0:
                    logger.info(
                        f"[{role}] Worker group {state.name}. "
                        f"{self._remaining_failovers}/{spec.max_restarts}"
                        f" attempts left; will restart worker group"
                    )
                    self._remaining_failovers -= 1
                    self._restart_workers(self._worker_group)
                else:
                    self._stop_workers(self._worker_group)
                    self._worker_group.state = WorkerState.FAILED
                    return run_result
            elif state == WorkerState.HEALTHY:
                # membership changes do not count as retries
                if self._membership_changed(role, rdzv_handler):
                    self._restart_workers(self._worker_group)
            else:
                raise Exception(f"[{role}] Worker group in {state.name} state")

    def _report_failure_to_master(self, failures: Dict[int, ProcessFailure]):
        errors = {}
        if len(failures) == 0:
            return
        for rank, failure in failures.items():
            dt = str(datetime.fromtimestamp(int(failure.timestamp)))
            error = ProcessError(
                failure.local_rank, failure.exitcode, failure.message, dt
            )
            errors[rank] = error.__dict__
        error_data = json.dumps(errors)
        self._client.report_failures(
            error_data, self._restart_count, TrainingMsgLevel.PROCESS_ERROR
        )

    def _restart_workers(self, worker_group: WorkerGroup):
        self._restart_count += 1
        self._remaining_restarts -= 1
        super()._restart_workers(worker_group)

    def _membership_changed(self, role, rdzv_handler: RendezvousHandler):
        # Timeout may happen when to query TCPStore.
        try:
            num_nodes_waiting = rdzv_handler.num_nodes_waiting()
        except Exception as e:
            logger.warning("Fail to call num_node_waiting.", e)
            num_nodes_waiting = 0

        group_rank = self._worker_group.group_rank
        if num_nodes_waiting > 0:
            logger.info(
                f"[{role}] Detected {num_nodes_waiting} "
                f"new nodes from group_rank={group_rank}; "
                f"will restart worker group"
            )
            return True
        return False


def launch_agent(
    config: LaunchConfig,
    entrypoint: Union[Callable, str, None],
    args: List[Any],
) -> Dict[int, Any]:
    if not config.run_id:
        run_id = str(uuid.uuid4().int)
        logger.warning(
            f"config has no run_id, generated a random run_id: {run_id}"
        )
        config.run_id = run_id

    entrypoint_name = _get_entrypoint_name(entrypoint, args)
    rank_id = int(os.getenv(NodeEnv.WORKER_RANK, 0))

    logger.info(
        f"Starting elastic_operator with launch configs:\n"
        f"  entrypoint       : {entrypoint_name}\n"
        f"  min_nodes        : {config.min_nodes}\n"
        f"  max_nodes        : {config.max_nodes}\n"
        f"  nproc_per_node   : {config.nproc_per_node}\n"
        f"  run_id           : {config.run_id}\n"
        f"  rdzv_backend     : {config.rdzv_backend}\n"
        f"  rdzv_endpoint    : {config.rdzv_endpoint}\n"
        f"  rdzv_configs     : {config.rdzv_configs}\n"
        f"  max_restarts     : {config.max_restarts}\n"
        f"  monitor_interval : {config.monitor_interval}\n"
        f"  log_dir          : {config.log_dir}\n"
        f"  metrics_cfg      : {config.metrics_cfg}\n"
    )

    monitor = TorchTrainingMonitor(ConfigPath.RUNTIME_METRICS)
    monitor.start()
    rdzv_parameters = RendezvousParameters(
        backend=config.rdzv_backend,
        endpoint=config.rdzv_endpoint,
        run_id=config.run_id,
        min_nodes=config.min_nodes,
        max_nodes=config.max_nodes,
        local_addr=config.local_addr,
        **config.rdzv_configs,
    )

    master_addr = os.environ.get(
        "MY_POD_IP", socket.gethostbyname(_get_fq_hostname())
    )

    rdzv_handler = MasterRendezvousHandler(
        RendezvousName.ELASTIC_TRAINING,
        rank_id,
        rdzv_parameters,
        local_world_size=config.nproc_per_node,
    )
    spec = WorkerSpec(
        role=config.role,
        local_world_size=config.nproc_per_node,
        entrypoint=entrypoint,
        args=tuple(args),
        rdzv_handler=rdzv_handler,
        max_restarts=config.max_restarts,
        monitor_interval=config.monitor_interval,
        redirects=config.redirects,
        tee=config.tee,
        master_addr=master_addr,
        local_addr=config.local_addr,
    )

    agent = ElasticTrainingAgent(
        rank_id=rank_id,
        config=config,
        entrypoint=entrypoint,
        spec=spec,
        start_method=config.start_method,
        log_dir=config.log_dir,
    )

    shutdown_rdzv = True
    try:
        metrics.initialize_metrics(metrics.MetricsConfig(config.metrics_cfg))

        result = agent.run()
        # records that agent.run() has succeeded NOT
        # that workers have succeeded
        events.record(agent.get_event_succeeded())

        if result.is_failed():
            # ChildFailedError is treated specially by @record
            # if the error files for the failed children exist
            # @record will copy the first error (root cause)
            # to the error file of the launcher process.
            raise ChildFailedError(
                name=entrypoint_name,
                failures=result.failures,
            )

        return result.return_values
    except ChildFailedError:
        raise
    except SignalException:
        # when the agent dies with a signal do NOT shutdown the rdzv_handler
        # since this closes the rendezvous on this rdzv_id permanently and
        # prevents any additional scaling events
        shutdown_rdzv = False
        events.record(agent.get_event_failed())
        raise
    except Exception:
        events.record(agent.get_event_failed())
        raise
    finally:
        if shutdown_rdzv:
            spec.rdzv_handler.shutdown()
        monitor.stop()


class NetworkCheckElasticAgent(ElasticTrainingAgent):
    """
    An implementation of :py:class:`torchelastic.agent.server.ElasticAgent`
    that handles host-local workers. This agent will run 2 rounds allgather
    to check network available.
    Round 0: the job master splits nodes into groups and each group contains
        two nodes. The node in each group will execute an allgather task and
        report its result to the master. For example, a job has 4 nodes and
        groups are [{0, 1}, {2, 3}]. Assuming that the allgather task in the
        1st group fails, the result is {0:False, 1:False, 2:True, 3:True}
        where the node 0, 1 are abnormal.
    Round 1: the master will group the abnormal node with a normal node like
        [{0, 2}, {1, 3}]. Then, the node executes an allgather task again.
        If the result is {0:True, 1:False, 2:False, 3:True}, the node-1
        breakdowns.
    """

    def __init__(
        self,
        rank_id,
        config,
        entrypoint,
        spec: WorkerSpec,
        start_method="spawn",
        exit_barrier_timeout: float = 300,
        log_dir: Optional[str] = None,
    ):
        super().__init__(
            rank_id,
            config,
            entrypoint,
            spec,
            start_method,
            exit_barrier_timeout,
            log_dir,
        )
        self._log_dir = log_dir or tempfile.mkdtemp(prefix="network_check_")
        self._check_round = 2

    def run(self, role: str = DEFAULT_ROLE) -> bool:
        spec = self._worker_group.spec
        role = spec.role

        logger.info(
            f"[{role}] starting workers for entrypoint: "
            f"{spec.get_entrypoint_name()}"
        )
        success = False
        for i in range(self._check_round):
            result = self._run_network_check(spec.monitor_interval)
            logger.info(f"Network check round {i} is {result}")
            status = NodeStatus.SUCCEEDED if result else NodeStatus.FAILED
            self._client.report_node_status(self._rank_id, status)
            success = success or result
            network_ready = self._client.network_check_success()
            self._stop_workers(self._worker_group)
            if network_ready:
                return True
            else:
                total_worker_num = len(self._client.get_running_nodes())
                # If the number of nodes <= 2, we cannot determine which node
                # breakdowns because there is no normal node in the job to
                # execute allgather tasks with the two nodes.
                if total_worker_num <= 2:
                    logger.error(
                        "Fail to check network when there are only 2 nodes."
                    )
                    raise RuntimeError("The node network is breakdown.")
            time.sleep(1)
        if not success:
            self._client.report_failures(
                NodeErrorMessage.NETWORKER_ERROR,
                level=TrainingMsgLevel.NODE_ERROR,
            )
            raise RuntimeError("The node network is breakdown.")
        return False

    def _run_network_check(self, monitor_interval, timeout=300):
        self._initialize_workers(self._worker_group)
        start = time.time()
        while True:
            assert self._worker_group.state != WorkerState.INIT
            time.sleep(monitor_interval)
            run_result = self._monitor_workers(self._worker_group)
            state = run_result.state
            self._worker_group.state = state
            if state == WorkerState.HEALTHY:
                if time.time() - start > timeout:
                    logger.error(f"Timeout {timeout} to check network.")
                    return False
                continue
            return state == WorkerState.SUCCEEDED


def network_check(
    config: LaunchConfig,
    entrypoint: Union[Callable, str, None],
    args: List[Any],
) -> bool:
    config = copy.deepcopy(config)
    config.network_check = False
    if not config.run_id:
        run_id = str(uuid.uuid4().int)
        logger.warning(
            f"config has no run_id, generated a random run_id: {run_id}"
        )
        config.run_id = run_id

    entrypoint_name = _get_entrypoint_name(entrypoint, args)
    rank_id = int(os.getenv(NodeEnv.WORKER_RANK, 0))

    logger.info(
        f"Starting elastic_operator with launch configs:\n"
        f"  entrypoint       : {entrypoint_name}\n"
        f"  min_nodes        : {config.min_nodes}\n"
        f"  max_nodes        : {config.max_nodes}\n"
        f"  nproc_per_node   : {config.nproc_per_node}\n"
        f"  run_id           : {config.run_id}\n"
        f"  rdzv_backend     : {config.rdzv_backend}\n"
        f"  rdzv_endpoint    : {config.rdzv_endpoint}\n"
        f"  rdzv_configs     : {config.rdzv_configs}\n"
        f"  max_restarts     : {config.max_restarts}\n"
        f"  monitor_interval : {config.monitor_interval}\n"
        f"  log_dir          : {config.log_dir}\n"
        f"  metrics_cfg      : {config.metrics_cfg}\n"
    )

    rdzv_parameters = RendezvousParameters(
        backend=config.rdzv_backend,
        endpoint=config.rdzv_endpoint,
        run_id=config.run_id,
        min_nodes=config.min_nodes,
        max_nodes=config.max_nodes,
        local_addr=config.local_addr,
        **config.rdzv_configs,
    )

    master_addr = os.environ.get(
        "MY_POD_IP", socket.gethostbyname(_get_fq_hostname())
    )
    rdzv_handler = MasterRendezvousHandler(
        RendezvousName.NETWORK_CHECK,
        rank_id,
        rdzv_parameters,
        local_world_size=config.nproc_per_node,
    )
    spec = WorkerSpec(
        role=config.role,
        local_world_size=config.nproc_per_node,
        entrypoint=entrypoint,
        args=tuple(args),
        rdzv_handler=rdzv_handler,
        max_restarts=0,
        monitor_interval=config.monitor_interval,
        master_addr=master_addr,
    )

    agent = NetworkCheckElasticAgent(
        rank_id=rank_id,
        config=config,
        entrypoint=entrypoint,
        spec=spec,
        start_method=config.start_method,
    )

    metrics.initialize_metrics(metrics.MetricsConfig(config.metrics_cfg))
    result = agent.run()
    logger.info("Network check result is %s", result)
    return result


def run_network_check(config, entrypoint):
    cmd_args = ["-m", "dlrover.trainer.torch.run_network_check"]
    for _ in range(2):
        # If network fails because other abnormal node, We
        # will retry to check network after the new node is starting.
        # DLRover will replace the abnormal node with a new node.
        success = network_check(
            config=config, entrypoint=entrypoint, args=cmd_args
        )
        if success:
            logger.info("Network check pass.")
            return success
        else:
            logger.error(
                "Network of the cluster is not available "
                "because of abnormal node."
            )
    return success<|MERGE_RESOLUTION|>--- conflicted
+++ resolved
@@ -68,16 +68,6 @@
 __all__ = ["launch_agent"]
 
 
-<<<<<<< HEAD
-=======
-def _set_paral_config():
-    config_dir = os.path.dirname(ConfigPath.PARAL_CONFIG)
-    os.makedirs(config_dir, exist_ok=True)
-    os.environ[ConfigPath.ENV_PARAL_CONFIG] = ConfigPath.PARAL_CONFIG
-    os.environ[ConfigPath.ENV_RUNTIME_METRICS] = ConfigPath.RUNTIME_METRICS
-
-
->>>>>>> 126a8d63
 @dataclass
 class ProcessError:
     local_rank: int
@@ -259,25 +249,8 @@
         self._restart_count = 0
         self._remaining_failovers = self._remaining_restarts
         self._client = GlobalMasterClient.MASTER_CLIENT
-<<<<<<< HEAD
         self._paral_config_tuner = ParalConfigTuner()
         self._paral_config_tuner.start()
-=======
-        _set_paral_config()
-
-        threading.Thread(
-            target=self._periodically_update_paral_config,
-            name="cofig-updater",
-            daemon=True,
-        ).start()
-
-    def _periodically_update_paral_config(self):
-        while True:
-            config = self._client.get_paral_config()
-            with open(ConfigPath.PARAL_CONFIG, "w") as f:
-                f.write(config.to_json())
-            time.sleep(30)
->>>>>>> 126a8d63
 
     @prof
     def _rendezvous(self, worker_group: WorkerGroup) -> None:
