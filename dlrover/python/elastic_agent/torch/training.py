--- conflicted
+++ resolved
@@ -476,19 +476,11 @@
 
         self._save_ckpt_executor = ThreadPoolExecutor(max_workers=1)
         self._save_ckpt_future = None
-<<<<<<< HEAD
-        self._diagnose_agent = DiagnosisAgent.singleton_instance()
-        self._diagnose_agent.update_config(
-            training_log_file=training_log_file,
-            errors=failure_node_errors,
-            rank=node_rank,
-        )
-=======
+
         if with_diagnostician:
-            self._diagnose_agent = DiagnosisAgent(
-                training_log_file, failure_node_errors
-            )
->>>>>>> c7ca4b80
+            self._diagnose_agent = DiagnosisAgent.singleton_instance(
+                training_log_file, failure_node_errors, node_rank
+            )
         self._agent_context = get_agent_context()
         self._rank_cpu_affinity = {}
         if self._config.numa_affinity:
