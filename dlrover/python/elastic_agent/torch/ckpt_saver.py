--- conflicted
+++ resolved
@@ -342,22 +342,12 @@
     Attributes:
         checkpoint_dir (str): the directory to save the checkpointing state
             dict to the storage if the training process fails.
-<<<<<<< HEAD
-        num_shard (int): the number of param sharding.
-=======
->>>>>>> 1d9ca4bc
     """
 
     _saver_instance = None
 
-<<<<<<< HEAD
-    def __init__(self, checkpoint_dir, num_shard=1):
-        self.checkpoint_dir = checkpoint_dir
-        self.num_shard = num_shard
-=======
     def __init__(self, checkpoint_dir):
         self.checkpoint_dir = checkpoint_dir
->>>>>>> 1d9ca4bc
 
     @classmethod
     def start_async_saving_ckpt(cls):
@@ -432,14 +422,8 @@
     from the shared memory created by local rank 0 to the storage.
     """
 
-<<<<<<< HEAD
-    def __init__(self, checkpoint_dir, num_shard=1) -> None:
-        super().__init__(checkpoint_dir, num_shard)
-        self._tensor_shm = None
-=======
     def __init__(self, checkpoint_dir) -> None:
         super().__init__(checkpoint_dir)
->>>>>>> 1d9ca4bc
         # Only local rank 0 save the state dict to memory in DDP.
         self._shm_handler = SharedMemoryHandler(0)
         qname = _SAVE_STEP_QNAME_PREFIX + str(0)
@@ -950,21 +934,10 @@
             self._shm_lock.release()
             return
         queue = SharedQueue(name="factory")
-<<<<<<< HEAD
-        num_shard = env_utils.get_local_world_size()
-        class_meta = SaverClassMeta(
-            module_path="dlrover.python.elastic_agent.torch.ckpt_saver",
-            class_name="NoShardingSaver",
-            init_args={
-                "checkpoint_dir": self.checkpoint_dir,
-                "num_shard": num_shard,
-            },
-=======
         class_meta = SaverClassMeta(
             module_path="dlrover.python.elastic_agent.torch.ckpt_saver",
             class_name="NoShardingSaver",
             init_args={"checkpoint_dir": self.checkpoint_dir},
->>>>>>> 1d9ca4bc
         )
         queue.put(class_meta)
         queue.unlink()
