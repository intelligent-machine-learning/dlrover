# Copyright 2024 The DLRover Authors. All rights reserved.
# Licensed under the Apache License, Version 2.0 (the "License");
# you may not use this file except in compliance with the License.
# You may obtain a copy of the License at
#
# http://www.apache.org/licenses/LICENSE-2.0
#
# Unless required by applicable law or agreed to in writing, software
# distributed under the License is distributed on an "AS IS" BASIS,
# WITHOUT WARRANTIES OR CONDITIONS OF ANY KIND, either express or implied.
# See the License for the specific language governing permissions and
# limitations under the License.

import json
import threading
import time
import os
from datetime import datetime
from typing import Dict, List

<<<<<<< HEAD
from dlrover.python.common.constants import (
    TrainingExceptionLevel,
    NodeEnv,
)
=======
from dlrover.python.common import env_utils
from dlrover.python.common.constants import TrainingExceptionLevel
>>>>>>> 628851e0
from dlrover.python.common.error import ProcessError
from dlrover.python.common.log import default_logger as logger
from dlrover.python.common.singleton import Singleton
from dlrover.python.diagnosis.common.constants import (
    DiagnosisActionType,
    DiagnosisConstant,
    InferenceConfigKey,
)
from dlrover.python.diagnosis.common.diagnosis_action import (
    DiagnosisAction,
    NoAction,
    NodeAction,
)
from dlrover.python.diagnosis.common.diagnosis_data import WorkerTrainingMetric
from dlrover.python.diagnosis.common.inference_chain import (
    Inference,
    InferenceAttribute,
    InferenceDescription,
    InferenceName,
    combine_inferences,
    is_inference_included,
)
from dlrover.python.diagnosis.inferencechain.coordinator import (
    coordinate_solutions,
)
from dlrover.python.diagnosis.inferencechain.inference_chain import (
    InferenceChain,
)
from dlrover.python.diagnosis.inferencechain.inferenceoperator.operator import (  # noqa: E501
    get_training_failure_operators,
    get_worker_observe_operators,
    get_worker_resolve_operators,
)
from dlrover.python.elastic_agent.context import get_agent_context
from dlrover.python.elastic_agent.master_client import MasterClient
from dlrover.python.training_event.config import Config

evt_config = Config.singleton_instance()

class DiagnosisAgent(Singleton):
    def __init__(
        self,
        training_log_file="",
        errors="",
        rank=-1,
        local_world_size=0,
    ):
        self._client = MasterClient.singleton_instance()
        self._training_log_file = training_log_file
        self._errors = errors
        self._stopped = False
        # The key is the time interval in seconds
        self._observe_problems: Dict[int, List[Inference]] = {
            30: [
                Inference(
                    name=InferenceName.WORKER,
                    attribution=InferenceAttribute.COLLECT,
                    description=InferenceDescription.RESOURCE,
                ),
            ],
            60: [
                Inference(
                    name=InferenceName.WORKER,
                    attribution=InferenceAttribute.COLLECT,
                    description=InferenceDescription.METRICS,
                ),
            ],
        }
        self._accumulate_observe_time = 0

        self._observe_operators = get_worker_observe_operators()
        self._diagnosis_operators = get_worker_resolve_operators()
        self._agent_context = get_agent_context()
        self._diagnosis_thread = None
        self._report_thread = None
        self._rank = rank
        self._local_world_size = local_world_size

        self.start()

        logger.info(
            "Initializing diagnosis agent with\n"
            f"training_log_file:    {self._training_log_file}\n"
            f"errors:               {self._errors}"
        )

    def update_config(
        self, training_log_file: str = "", errors: str = "", rank: int = -1
    ):
        if len(training_log_file) > 0:
            self._training_log_file = training_log_file
        if len(errors) > 0:
            self._errors = errors
        if rank >= 0:
            self._rank = rank

    def start(self):
        self._stopped = False

        # start a async thread to diagnose periodically
        self._diagnosis_thread = threading.Thread(
            target=self._periodically_diagnosis,
            name="periodically_diagnostician",
            daemon=True,
        )
        self._diagnosis_thread.start()

        self._report_thread = threading.Thread(
            target=self._periodically_report,
            name="periodically_reporter",
            daemon=True,
        )
        self._report_thread.start()

        # if atorch enabled, then collect events
        self._atorch_collector_thread = threading.Thread(
            target=self._atorch_collector,
            name="atorch_collector",
            daemon=True,
        )
        self._atorch_collector_thread.start()

    def stop(self):
        self._stopped = True

    def _get_observe_problems(self) -> List[Inference]:
        observe_problems: List[Inference] = []
        for time_period, infs in self._observe_problems.items():
            if (
                self._accumulate_observe_time > 0
                and self._accumulate_observe_time % time_period == 0
            ):
                observe_problems = observe_problems + infs
        return observe_problems

    def diagnose_problems(self, problems: List[Inference]) -> DiagnosisAction:
        conclusions: List[Inference] = []
        for problem in problems:
            if problem.configs is None:
                problem.configs = {}
            problem.configs[InferenceConfigKey.RANK] = str(self._rank)
            ic = InferenceChain([problem], self._diagnosis_operators)
            try:
                infs = ic.infer()
                if len(infs) > 0:
                    conclusions = combine_inferences(conclusions, infs)
            except Exception as e:
                logger.error(f"fail to diagnose observation {problem}: {e}")
        return coordinate_solutions(conclusions)

    def _observe(self, observe_problems: List[Inference]) -> List[Inference]:
        observations: List[Inference] = []
        for problem in observe_problems:
            ic = InferenceChain([problem], self._observe_operators)
            try:
                infs = ic.infer()
                if len(infs) > 0:
                    observations = combine_inferences(observations, infs)
            except Exception as e:
                logger.error(f"fail to observe problem {problem}: {e}")
        new_obs: List[Inference] = []
        for ob in observations:
            if not is_inference_included(observe_problems, ob):
                new_obs.append(ob)
        return new_obs

    def _diagnose_observations(
        self, observations: List[Inference]
    ) -> DiagnosisAction:
        if len(observations) == 0:
            return NoAction()
        conclusions: List[Inference] = []
        for ob in observations:
            ic = InferenceChain([ob], self._diagnosis_operators)
            try:
                infs = ic.infer()
                if len(infs) > 0:
                    conclusions = combine_inferences(conclusions, infs)
            except Exception as e:
                logger.error(f"fail to diagnose observation {ob}: {e}")
        return coordinate_solutions(conclusions)

    def _periodically_diagnosis(self):
        logger.info("Start periodically diagnosis...")
        while True:
            if self._stopped:
                logger.info("Stop periodically diagnosis.")
                break
            observe_problems = self._get_observe_problems()

            observations = self._observe(observe_problems)
            if len(observations) > 0:
                logger.debug(f"Observed problems: {observations}")
                action = self.diagnose_problems(observations)
                if not isinstance(action, NoAction):
                    self._agent_context.enqueue_diagnosis_action(action)
            if self._accumulate_observe_time > 600:
                self._accumulate_observe_time = 0

            time.sleep(
                DiagnosisConstant.AGENT_PERIODICALLY_DIAGNOSIS_INTERVAL_SECS
            )
            self._accumulate_observe_time += (
                DiagnosisConstant.AGENT_PERIODICALLY_DIAGNOSIS_INTERVAL_SECS
            )

    def diagnose_training_failure(self) -> NodeAction:
        self._report_failure_to_master(
            self._agent_context.run_result.failures,
            self._agent_context.restart_count,
        )
        # check if the node is failed
        inference = Inference(
            name=InferenceName.NODE,
            attribution=InferenceAttribute.ISORNOT,
            description=InferenceDescription.FAILURE,
            configs={
                InferenceConfigKey.LOG_FILE: self._training_log_file,
                InferenceConfigKey.ERRORS: self._errors,
            },
        )
        ic = InferenceChain([inference], get_training_failure_operators())
        infer_results = ic.infer()
        failure_inf = Inference(
            name=InferenceName.NODE,
            attribution=InferenceAttribute.IS,
            description=InferenceDescription.FAILURE,
        )
        failure_node = is_inference_included(infer_results, failure_inf)

        if self._agent_context.remaining_failovers > 0 and not failure_node:
            logger.info(
                f"[{self._agent_context.worker_spec.role}] Worker group "
                f"{self._agent_context.run_result.state.name}, "
                f"is failure node: {failure_node},"
                f"{self._agent_context.remaining_failovers}/"
                f"{self._agent_context.worker_spec.max_restarts} "
                f"attempts left; will restart worker group."
            )
            return NodeAction(
                node_id=env_utils.get_node_id(),
                node_type=env_utils.get_node_type(),
                instance=DiagnosisConstant.LOCAL_INSTANCE,
                action_type=DiagnosisActionType.RESTART_WORKER,
            )
        else:
            logger.info(
                f"[{self._agent_context.worker_spec.role}] Worker group "
                f"{self._agent_context.run_result.state.name}, "
                f"is failure node: {failure_node}, "
                f"no attempts("
                f"{self._agent_context.worker_spec.max_restarts}) "
                "left; will relaunch."
            )
            return NodeAction(
                node_id=env_utils.get_node_id(),
                node_type=env_utils.get_node_type(),
                instance=DiagnosisConstant.LOCAL_INSTANCE,
                action_type=DiagnosisActionType.RELAUNCH_WORKER,
            )

    def _report_failure_to_master(self, failures, restart_count):
        errors = {}
        if len(failures) == 0:
            logger.info("Skip failure report due to empty failures")
            return
        for rank, failure in failures.items():
            dt = str(datetime.fromtimestamp(int(failure.timestamp)))
            error = ProcessError(
                failure.local_rank, failure.exitcode, failure.message, dt
            )
            errors[rank] = error.__dict__
        error_data = json.dumps(errors)
        self._client.report_failures(
            error_data,
            restart_count,
            TrainingExceptionLevel.PROCESS_ERROR,
        )

    def _report_metric_to_master(self, agent_metric: WorkerTrainingMetric):
        self._client.report_diagnosis_agent_metrics(agent_metric)

    def send_heartbeat(self):
        try:
            ts = int(time.time())
            action = self._client.report_heart_beat(ts)
            self._agent_context.enqueue_diagnosis_action(action)
        except Exception as e:
            logger.warning(f"Fail to report a heartbeat: {e}")

    def _periodically_report(self):
        logger.info("Start diagnosis agent periodically reporter.")
        while True:
            if self._stopped:
                logger.info("Stop periodically reporter.")
                break
            self.send_heartbeat()
            time.sleep(
                DiagnosisConstant.AGENT_PERIODICALLY_REPORT_INTERVAL_SECS
            )

    def _atorch_collector(self):
        pass<|MERGE_RESOLUTION|>--- conflicted
+++ resolved
@@ -14,19 +14,11 @@
 import json
 import threading
 import time
-import os
 from datetime import datetime
 from typing import Dict, List
 
-<<<<<<< HEAD
-from dlrover.python.common.constants import (
-    TrainingExceptionLevel,
-    NodeEnv,
-)
-=======
 from dlrover.python.common import env_utils
 from dlrover.python.common.constants import TrainingExceptionLevel
->>>>>>> 628851e0
 from dlrover.python.common.error import ProcessError
 from dlrover.python.common.log import default_logger as logger
 from dlrover.python.common.singleton import Singleton
@@ -65,6 +57,7 @@
 from dlrover.python.training_event.config import Config
 
 evt_config = Config.singleton_instance()
+
 
 class DiagnosisAgent(Singleton):
     def __init__(
