# Copyright 2024 The DLRover Authors. All rights reserved.
# Licensed under the Apache License, Version 2.0 (the "License");
# you may not use this file except in compliance with the License.
# You may obtain a copy of the License at
#
# http://www.apache.org/licenses/LICENSE-2.0
#
# Unless required by applicable law or agreed to in writing, software
# distributed under the License is distributed on an "AS IS" BASIS,
# WITHOUT WARRANTIES OR CONDITIONS OF ANY KIND, either express or implied.
# See the License for the specific language governing permissions and
# limitations under the License.

import json
import threading
import time
from datetime import datetime
from typing import Dict, List

from dlrover.python.common import env_utils
from dlrover.python.common.constants import TrainingExceptionLevel
from dlrover.python.common.error import ProcessError
from dlrover.python.common.log import default_logger as logger
from dlrover.python.common.singleton import Singleton
from dlrover.python.diagnosis.common.constants import (
    DiagnosisActionType,
    DiagnosisConstant,
    InferenceConfigKey,
)
from dlrover.python.diagnosis.common.diagnosis_action import (
    DiagnosisAction,
    NoAction,
    NodeAction,
    ObservationAction,
)
from dlrover.python.diagnosis.common.diagnosis_data import WorkerTrainingMetric
from dlrover.python.diagnosis.common.inference_chain import (
    Inference,
    InferenceAttribute,
    InferenceDescription,
    InferenceName,
    combine_inferences,
    is_inference_included,
)
<<<<<<< HEAD
from dlrover.python.diagnosis.diagnostician.diagnostician import (
    DiagnosticianManager,
)
from dlrover.python.diagnosis.diagnostician.failure_node_diagnostician import (
    FailureNodeDiagnostician,
=======
from dlrover.python.diagnosis.datacollector.atorch_event_collector import (
    AtorchEventCollector,
>>>>>>> 2f3b0113
)
from dlrover.python.diagnosis.inferencechain.coordinator import (
    coordinate_solutions,
)
from dlrover.python.diagnosis.inferencechain.inference_chain import (
    InferenceChain,
)
from dlrover.python.diagnosis.inferencechain.inferenceoperator.operator import (  # noqa: E501
    get_worker_observe_operators,
    get_worker_resolve_operators,
)
from dlrover.python.elastic_agent.context import get_agent_context
from dlrover.python.elastic_agent.master_client import MasterClient
from dlrover.python.training_event.config import (
    Config,
    is_dlrover_event_enabled,
)

evt_config = Config.singleton_instance()


class DiagnosisAgentConstants(object):
    NODE_FAILED = "node_failed"


class DiagnosisAgent(Singleton):
    def __init__(
        self,
        training_log_file="",
        errors="",
        node_rank=-1,
        local_world_size=0,
    ):
        self._client = MasterClient.singleton_instance()
        self._training_log_file = training_log_file
        self._errors = errors
        self._stopped = False

        self._diagnostician_mgr = DiagnosticianManager()
        self._diagnostician_mgr.register_diagnostician(
            DiagnosisAgentConstants.NODE_FAILED, FailureNodeDiagnostician()
        )

        # The key is the time interval in seconds
        self._observe_problems: Dict[int, List[Inference]] = {
            30: [
                Inference(
                    name=InferenceName.WORKER,
                    attribution=InferenceAttribute.COLLECT,
                    description=InferenceDescription.RESOURCE,
                ),
            ],
            60: [
                Inference(
                    name=InferenceName.WORKER,
                    attribution=InferenceAttribute.COLLECT,
                    description=InferenceDescription.METRICS,
                ),
            ],
        }
        self._accumulate_observe_time = 0

        self._observe_operators = get_worker_observe_operators()
        self._diagnosis_operators = get_worker_resolve_operators()
        self._agent_context = get_agent_context()
        self._diagnosis_thread = None
        self._report_thread = None
        self._node_rank = node_rank
        self._local_world_size = local_world_size
        self._atorch_collector = AtorchEventCollector(
            local_world_size=local_world_size, retry_timeout=30
        )

        self.start()

        logger.info(
            "Initializing diagnosis agent with\n"
            f"training_log_file:    {self._training_log_file}\n"
            f"errors:               {self._errors}"
        )

    def update_config(
        self, training_log_file: str = "", errors: str = "", rank: int = -1
    ):
        if len(training_log_file) > 0:
            self._training_log_file = training_log_file
            logger.info(f"Update training_log_file: {training_log_file}")
        if len(errors) > 0:
            self._errors = errors
            logger.info(f"Update errors: {errors}")
        if rank >= 0:
<<<<<<< HEAD
            self._rank = rank
            logger.info(f"Update rank: {rank}")
=======
            self._node_rank = rank
>>>>>>> 2f3b0113

    def start(self):
        self._stopped = False

        # start a async thread to diagnose periodically
        self._diagnosis_thread = threading.Thread(
            target=self._periodically_diagnosis,
            name="periodically_diagnostician",
            daemon=True,
        )
        self._diagnosis_thread.start()

        self._report_thread = threading.Thread(
            target=self._periodically_report,
            name="periodically_reporter",
            daemon=True,
        )
        self._report_thread.start()

        if is_dlrover_event_enabled():
            self._atorch_collector.start_collectors

    def stop(self):
        self._stopped = True

    def _get_observe_problems(self) -> List[Inference]:
        observe_problems: List[Inference] = []
        for time_period, infs in self._observe_problems.items():
            if (
                self._accumulate_observe_time > 0
                and self._accumulate_observe_time % time_period == 0
            ):
                observe_problems = observe_problems + infs
        return observe_problems

    def diagnose_problems(self, problems: List[Inference]) -> DiagnosisAction:
        conclusions: List[Inference] = []
        for problem in problems:
            if problem.configs is None:
                problem.configs = {}
            problem.configs[InferenceConfigKey.RANK] = str(self._node_rank)
            ic = InferenceChain([problem], self._diagnosis_operators)
            try:
                infs = ic.infer()
                if len(infs) > 0:
                    conclusions = combine_inferences(conclusions, infs)
            except Exception as e:
                logger.error(f"fail to diagnose observation {problem}: {e}")
        return coordinate_solutions(conclusions)

    def _observe(self, observe_problems: List[Inference]) -> List[Inference]:
        observations: List[Inference] = []
        for problem in observe_problems:
            ic = InferenceChain([problem], self._observe_operators)
            try:
                infs = ic.infer()
                if len(infs) > 0:
                    observations = combine_inferences(observations, infs)
            except Exception as e:
                logger.error(f"fail to observe problem {problem}: {e}")
        new_obs: List[Inference] = []
        for ob in observations:
            if not is_inference_included(observe_problems, ob):
                new_obs.append(ob)
        return new_obs

    def _diagnose_observations(
        self, observations: List[Inference]
    ) -> DiagnosisAction:
        if len(observations) == 0:
            return NoAction()
        conclusions: List[Inference] = []
        for ob in observations:
            ic = InferenceChain([ob], self._diagnosis_operators)
            try:
                infs = ic.infer()
                if len(infs) > 0:
                    conclusions = combine_inferences(conclusions, infs)
            except Exception as e:
                logger.error(f"fail to diagnose observation {ob}: {e}")
        return coordinate_solutions(conclusions)

    def _periodically_diagnosis(self):
        logger.info("Start periodically diagnosis...")
        while True:
            if self._stopped:
                logger.info("Stop periodically diagnosis.")
                break
            observe_problems = self._get_observe_problems()

            observations = self._observe(observe_problems)
            if len(observations) > 0:
                logger.debug(f"Observed problems: {observations}")
                action = self.diagnose_problems(observations)
                if not isinstance(action, NoAction):
                    self._agent_context.enqueue_diagnosis_action(action)
            if self._accumulate_observe_time > 600:
                self._accumulate_observe_time = 0

            time.sleep(
                DiagnosisConstant.AGENT_PERIODICALLY_DIAGNOSIS_INTERVAL_SECS
            )
            self._accumulate_observe_time += (
                DiagnosisConstant.AGENT_PERIODICALLY_DIAGNOSIS_INTERVAL_SECS
            )

    def diagnose_training_failure(self) -> DiagnosisAction:
        self._report_failure_to_master(
            self._agent_context.run_result.failures,
            self._agent_context.restart_count,
        )
        ob_action = self._diagnostician_mgr.observe(
            DiagnosisAgentConstants.NODE_FAILED,
            log_file=self._training_log_file,
            errors=self._errors,
        )

        node_failed = False
        if isinstance(ob_action, ObservationAction):
            ob_action.__class__ = ObservationAction
            node_failed = ob_action.node_failed()

        if self._agent_context.remaining_failovers > 0 and not node_failed:
            logger.info(
                f"[{self._agent_context.worker_spec.role}] Worker group "
                f"{self._agent_context.run_result.state.name}, "
                f"is failure node: {node_failed},"
                f"{self._agent_context.remaining_failovers}/"
                f"{self._agent_context.worker_spec.max_restarts} "
                f"attempts left; will restart worker group."
            )
            return NodeAction(
                node_id=env_utils.get_node_id(),
                node_type=env_utils.get_node_type(),
                instance=DiagnosisConstant.LOCAL_INSTANCE,
                action_type=DiagnosisActionType.RESTART_WORKER,
            )
        else:
            logger.info(
                f"[{self._agent_context.worker_spec.role}] Worker group "
                f"{self._agent_context.run_result.state.name}, "
                f"is failure node: {node_failed}, "
                f"no attempts("
                f"{self._agent_context.worker_spec.max_restarts}) "
                "left; will relaunch."
            )
            return NodeAction(
                node_id=env_utils.get_node_id(),
                node_type=env_utils.get_node_type(),
                instance=DiagnosisConstant.LOCAL_INSTANCE,
                action_type=DiagnosisActionType.RELAUNCH_WORKER,
            )

    def _report_failure_to_master(self, failures, restart_count):
        errors = {}
        if len(failures) == 0:
            logger.info("Skip failure report due to empty failures")
            return
        for rank, failure in failures.items():
            dt = str(datetime.fromtimestamp(int(failure.timestamp)))
            error = ProcessError(
                failure.local_rank, failure.exitcode, failure.message, dt
            )
            errors[rank] = error.__dict__
        error_data = json.dumps(errors)
        self._client.report_failures(
            error_data,
            restart_count,
            TrainingExceptionLevel.PROCESS_ERROR,
        )

    def _report_metric_to_master(self, agent_metric: WorkerTrainingMetric):
        self._client.report_diagnosis_agent_metrics(agent_metric)

    def send_heartbeat(self):
        try:
            ts = int(time.time())
            action = self._client.report_heart_beat(ts)
            self._agent_context.enqueue_diagnosis_action(action)
        except Exception as e:
            logger.warning(f"Fail to report a heartbeat: {e}")

    def _periodically_report(self):
        logger.info("Start diagnosis agent periodically reporter.")
        while True:
            if self._stopped:
                logger.info("Stop periodically reporter.")
                break
            self.send_heartbeat()
            time.sleep(
                DiagnosisConstant.AGENT_PERIODICALLY_REPORT_INTERVAL_SECS
            )<|MERGE_RESOLUTION|>--- conflicted
+++ resolved
@@ -42,16 +42,14 @@
     combine_inferences,
     is_inference_included,
 )
-<<<<<<< HEAD
 from dlrover.python.diagnosis.diagnostician.diagnostician import (
     DiagnosticianManager,
 )
 from dlrover.python.diagnosis.diagnostician.failure_node_diagnostician import (
     FailureNodeDiagnostician,
-=======
+)
 from dlrover.python.diagnosis.datacollector.atorch_event_collector import (
     AtorchEventCollector,
->>>>>>> 2f3b0113
 )
 from dlrover.python.diagnosis.inferencechain.coordinator import (
     coordinate_solutions,
@@ -143,12 +141,8 @@
             self._errors = errors
             logger.info(f"Update errors: {errors}")
         if rank >= 0:
-<<<<<<< HEAD
-            self._rank = rank
+            self._node_rank = rank
             logger.info(f"Update rank: {rank}")
-=======
-            self._node_rank = rank
->>>>>>> 2f3b0113
 
     def start(self):
         self._stopped = False
