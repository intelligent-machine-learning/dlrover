# Copyright 2022 The DLRover Authors. All rights reserved.
# Licensed under the Apache License, Version 2.0 (the "License");
# you may not use this file except in compliance with the License.
# You may obtain a copy of the License at
#
# http://www.apache.org/licenses/LICENSE-2.0
#
# Unless required by applicable law or agreed to in writing, software
# distributed under the License is distributed on an "AS IS" BASIS,
# WITHOUT WARRANTIES OR CONDITIONS OF ANY KIND, either express or implied.
# See the License for the specific language governing permissions and
# limitations under the License.

import os
import socket
import threading
import time
from contextlib import closing

from dlrover.proto import elastic_training_pb2, elastic_training_pb2_grpc
from dlrover.python.common import env_utils, grpc
from dlrover.python.common.constants import NetworkFailureReason, NodeEnv
from dlrover.python.common.log import default_logger as logger


def retry_grpc_request(func):
    def wrapper(self, *args, **kwargs):
        retry = kwargs.get("retry", 10)
        execption = None
        for i in range(retry):
            try:
                return func(self, *args, **kwargs)
            except Exception as e:
                logger.warning(
                    "Retry %s to %s.%s with failure",
                    i,
                    self.__class__.__name__,
                    func.__name__,
                )
                execption = e
                time.sleep(5)
        if execption:
            logger.error(execption)
            raise execption

    return wrapper


class MasterClient(object):
    """MasterClient provides some APIs connect with the master
    service via gRPC call.

    Usage:
        channel = elasticai_api.util.grpc_utils.build_channel(
            "localhost:50001"
        )
        mc = MasterClient(channel, work_id=0)
        # get task unit from master service
        mc.get_task(...)
    """

    _instance_lock = threading.Lock()
    _instance = None

    def __init__(self, master_addr, node_id, node_type):
        """Initialize a master client.
        Args:
            master_addr: the master address

            worker_id: int
            the unique and ordered worker ID assigned
            by dlrover command-line.
        """
        self._master_addr = master_addr
        self._channel = grpc.build_channel(master_addr)
        logger.info("dlrover master addr is %s" % self._master_addr)
        self._stub = elastic_training_pb2_grpc.MasterStub(self._channel)
        self._node_id = node_id
        self._node_type = node_type
        self._host = os.getenv("MY_POD_IP", "localhost")
        self._worker_local_process_id = int(os.getenv("LOCAL_RANK", 0))
        self._ddp_server_port = self.find_free_port()
        self._host_name = os.getenv("POD_NAME", "")

    def __del__(self):
        if self._channel:
            self._channel.close()

    def close_channel(self):
        if self._channel:
            self._channel.close()

    def open_channel(self):
        self._channel = grpc.build_channel(self._master_addr)
        self._stub = elastic_training_pb2_grpc.MasterStub(self._channel)

    def find_free_port(self):
        with closing(
            socket.socket(socket.AF_INET, socket.SOCK_STREAM)
        ) as sock:
            sock.setsockopt(socket.SOL_SOCKET, socket.SO_REUSEADDR, 1)
            sock.bind(("localhost", 0))
            _, port = sock.getsockname()
            return port

    @retry_grpc_request
    def _report(self, message: grpc.Message):
        request = elastic_training_pb2.Message()
        request.node_id = self._node_id
        request.node_type = self._node_type
        request.data = message.serialize()
        return self._stub.report(request, timeout=5)

    @retry_grpc_request
    def _get(self, message: grpc.Message):
        request = elastic_training_pb2.Message()
        request.node_id = self._node_id
        request.node_type = self._node_type
        request.data = message.serialize()
        response = self._stub.get(request, timeout=5)
        res_message = grpc.deserialize_message(response.data)
        return res_message

    def kv_store_set(self, key, value):
        message = grpc.KeyValuePair(key, value)
        response = self._report(message)
        return response.success

    def kv_store_get(self, key):
        request = grpc.KeyValuePair(key)
        result: grpc.KeyValuePair = self._get(request)
        return result.value

    def get_task(self, dataset_name):
        """Get a task from master.

        Args:
            dataset_name: string
            the training phase, c.f. /dlrover/proto/dlrover.proto

        Returns:
            the task unit assigned by master,
            c.f. /dlrover/proto/dlrover.proto
        """

        req = grpc.TaskRequest(dataset_name)

        success = False
        res = None
        exception = None
        for _ in range(10):
            try:
                res = self._get(req)
                success = True
                break
            except Exception as e:
                exception = e
                time.sleep(15)
        if not success:
            logger.warning(exception)
        if not res:
            res = grpc.Task()
        return success, res

    def report_task_result(self, dataset_name, task_id, err_msg):
        """Report task result to master.

        Args:
          task_id: int
          the task ID assigned by master

          err_msg: string
          the error message on training.
        """
        message = grpc.TaskResult(dataset_name, task_id, err_msg)
        return self._report(message)

    def report_dataset_shard_params(
        self,
        batch_size,
        num_epochs=None,
        dataset_size=None,
        shuffle=False,
        num_minibatches_per_shard=0,
        dataset_name=None,
        task_type=elastic_training_pb2.NONE,
        storage_type="",
    ):
        message = grpc.DatasetShardParams(
            batch_size=batch_size,
            num_epochs=num_epochs,
            dataset_size=dataset_size,
            shuffle=shuffle,
            num_minibatches_per_shard=num_minibatches_per_shard,
            dataset_name=dataset_name,
            task_type=task_type,
            storage_type=storage_type,
        )
        return self._report(message)

    def ready_for_ps_relaunch(self):
        message = grpc.PsReady()
        return self._report(message)

    def get_shard_checkpoint(self, dataset_name):
        req = grpc.ShardCheckpointRequest(dataset_name)
        res: grpc.ShardCheckpoint = self._get(req)
        return res.content

    def report_shard_checkpoint(self, shard_checkpoint):
        request = grpc.ShardCheckpoint(shard_checkpoint)
        return self._report(request)

    def report_used_resource(self, memory, cpu, gpu_stats):
        message = grpc.ResourceStats(memory, cpu, gpu_stats)
        return self._report(message)

    def report_model_info(self, model_info):
        self._report(model_info)

    def report_global_step(
        self, global_step, timestamp, elapsed_time_per_step=0
    ):
        message = grpc.GlobalStep(
            timestamp=timestamp,
            step=global_step,
            elapsed_time_per_step=elapsed_time_per_step,
        )
        return self._report(message)

    def get_cluster_version(self, version_type, task_type, task_id):
        request = grpc.ClusterVersionRequest(
            task_type=task_type,
            task_id=task_id,
            version_type=version_type,
        )
        result: grpc.ClusterVersion = self._get(request)
        return result.version

    def update_node_addr(self, task_type, task_id, node_addr):
        message = grpc.NodeAddress(type=task_type, id=task_id, addr=node_addr)
        res = self._report(message)
        return res

    def update_node_event(self, task_type, task_id, event):
        message = grpc.NodeEvent(
            event_type="1",
            message="train_success",
            node=grpc.NodeMeta(type=task_type, id=task_id),
        )
        return self._report(message)

    def update_cluster_version(
        self, version_type, version, task_type, task_id
    ):
        message = grpc.ClusterVersion(
            task_type=task_type,
            task_id=task_id,
            version_type=version_type,
            version=version,
        )
        self._report(message)

    def query_ps_nodes(self):
        request = grpc.PsNodesRequest()
        result: grpc.PsNodes = self._get(request)
        return result.nodes, result.ps_failure

    def query_training_status(self):
        request = grpc.TrainingStatusRequest()
        response: grpc.TrainingStatus = self._get(request)
        return response.status

    def join_sync(self, sync_name):
        message = grpc.SyncJoin(sync_name)
        logger.info(
            " {}:{} join sync {}".format(
                self._node_id, self._node_type, sync_name
            )
        )
        response = self._report(message)
        return response.success

    def sync_finished(self, sync_name):
        message = grpc.SyncFinish(sync_name)
        response = self._report(message)
        return response.success

    def barrier(self, barrier_name, notify=False):
        message = grpc.SyncBarrier(barrier_name, notify)
        response = self._report(message)
        return response.success

    def get_running_nodes(self):
        request = grpc.RunningNodesRequest()
        result: grpc.RunningNodes = self._get(request)
        return result.nodes

    def num_nodes_waiting(self, rdzv_name):
        request = grpc.WaitingNodeNumRequest(rdzv_name=rdzv_name)
        try:
            result: grpc.RendezvousState = self._get(request)
            return result.waiting_num
        except Exception:
            logger.warning("Fail to query the number of waiting nodes.")
            return 0

    def join_rendezvous(self, node_rank, local_world_size, rdzv_name=""):
        request = grpc.JoinRendezvousRequest(
            node_id=node_rank,
            local_world_size=local_world_size,
            rdzv_name=rdzv_name,
        )
        result: grpc.RendezvousState = self._get(request)
        return result.round

    def get_comm_world(self, rdzv_name, node_rank):
        request = grpc.CommWorldRequest(node_id=node_rank, rdzv_name=rdzv_name)
        result: grpc.RendezvousState = self._get(request)
        return result.round, result.group, result.world

    def check_fault_node(self, timeout=300):
        request = grpc.NetworkReadyRequest()
        start = time.time()
        while True:
            result: grpc.NetworkCheckResult = self._get(request)
            if (
                result.reason == NetworkFailureReason.WAITING_NODE
                and time.time() - start < timeout
            ):
                time.sleep(5)
                continue
            break
        return result.nodes

    def check_straggler(self, timeout=300):
        request = grpc.StragglerExistRequest()
        start = time.time()
        while True:
            result: grpc.NetworkCheckResult = self._get(request)
            if (
                result.reason == NetworkFailureReason.WAITING_NODE
                and time.time() - start < timeout
            ):
                time.sleep(5)
                continue
            break
        return result.nodes

    def report_rdzv_params(
        self, min_nodes, max_nodes, waiting_timeout, node_unit
    ):
        message = grpc.RendezvousParams(
            min_nodes,
            max_nodes,
            waiting_timeout,
            node_unit,
        )
        response = self._report(message)
        return response.success

    def report_network_status(self, node_rank, status, elasped_time):
        message = grpc.NetworkStatus(
            rank=node_rank, status=status, elasped_time=elasped_time
        )
        self._report(message)

    def report_failures(self, error_data, restart_count=-1, level=""):
        message = grpc.NodeFailure(error_data, restart_count, level)
        self._report(message)

    def report_paral_config(self, config: grpc.ParallelConfig):
        self._report(config)

    def get_paral_config(self) -> grpc.ParallelConfig:
        request = grpc.ParallelConfigRequest()
        result = self._get(request)
        return result

    @classmethod
    def singleton_instance(cls, *args, **kwargs):
        if not MasterClient._instance:
            with MasterClient._instance_lock:
                if not MasterClient._instance:
                    MasterClient._instance = build_master_client(
                        *args, **kwargs
                    )
        return MasterClient._instance


def build_master_client(master_addr=None):
    if master_addr is None:
        master_addr = os.getenv(NodeEnv.DLROVER_MASTER_ADDR, "")
    node_id = env_utils.get_node_id()
    node_type = env_utils.get_node_type()

    master_client = None
    logger.info(f"Build master client with addr {master_addr}.")
    if master_addr:
<<<<<<< HEAD
        master_client = MasterClient(master_addr, worker_id, worker_type)
    return master_client
=======
        try:
            master_client = MasterClient(master_addr, node_id, node_type)
        except Exception:
            logger.info("The master is not available now.")
    return master_client


class GlobalMasterClient(object):
    MASTER_CLIENT = build_master_client()
>>>>>>> 50a9faa6
<|MERGE_RESOLUTION|>--- conflicted
+++ resolved
@@ -397,17 +397,8 @@
     master_client = None
     logger.info(f"Build master client with addr {master_addr}.")
     if master_addr:
-<<<<<<< HEAD
-        master_client = MasterClient(master_addr, worker_id, worker_type)
-    return master_client
-=======
         try:
             master_client = MasterClient(master_addr, node_id, node_type)
         except Exception:
             logger.info("The master is not available now.")
-    return master_client
-
-
-class GlobalMasterClient(object):
-    MASTER_CLIENT = build_master_client()
->>>>>>> 50a9faa6
+    return master_client