--- conflicted
+++ resolved
@@ -377,64 +377,11 @@
         result = self._get(request)
         return result
 
-<<<<<<< HEAD
     def check_hardware_reset(self):
         request = grpc.CheckHardwareResetRequest()
         result: grpc.ParallelConfig = self._get(request)
         return result.paused
 
-
-class LocalDataset(object):
-    def __init__(
-        self,
-        batch_size,
-        num_epochs,
-        dataset_size,
-        shuffle,
-        num_minibatches_per_shard,
-        task_type=elastic_training_pb2.NONE,
-    ):
-        self._batch_size = batch_size
-        self._num_epochs = num_epochs
-        self._dataset_size = dataset_size
-        self._shuffle = shuffle
-        self._records_per_shard = batch_size * num_minibatches_per_shard
-        self._todo = []
-        self._epoch = 0
-        self._task_type = task_type
-
-    def create_tasks(self):
-        start = 0
-        if self._records_per_shard <= 0:
-            raise ValueError(
-                "records_per_shard {} can not be less than 1".format(
-                    self._records_per_shard
-                )
-            )
-        while start < self._dataset_size:
-            end = min(start + self._records_per_shard, self._dataset_size)
-            self._todo.append((start, end))
-            start = end
-        if self._shuffle:
-            random.shuffle(self._todo)
-
-    def get_task(self, task_type=None):
-        start = -1
-        end = -1
-        if not self._todo and self._epoch < self._num_epochs:
-            self.create_tasks()
-            self._epoch += 1
-        if self._todo:
-            start, end = self._todo.pop(0)
-        return start, end
-
-    def get_current_epoch(self):
-        return self._epoch
-
-    def reset(self):
-        self._epoch = 0
-        self._todo = []
-=======
     @classmethod
     def singleton_instance(cls, *args, **kwargs):
         if not MasterClient._instance:
@@ -444,7 +391,6 @@
                         *args, **kwargs
                     )
         return MasterClient._instance
->>>>>>> 25a06ed5
 
 
 def build_master_client(master_addr=None):
