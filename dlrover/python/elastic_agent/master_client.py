--- conflicted
+++ resolved
@@ -17,11 +17,7 @@
 import threading
 import time
 from contextlib import closing
-<<<<<<< HEAD
-from typing import Dict, List, Optional
-=======
 from typing import Dict, Optional
->>>>>>> a38cf824
 
 from dlrover.proto import elastic_training_pb2, elastic_training_pb2_grpc
 from dlrover.python.common import env_utils, grpc
@@ -32,14 +28,11 @@
 )
 from dlrover.python.common.log import default_logger as logger
 from dlrover.python.common.singleton import Singleton
-<<<<<<< HEAD
-from dlrover.python.diagnosis.common.diagnosis_action import DiagnosisAction
-=======
+
 from dlrover.python.diagnosis.common.diagnosis_action import (
     DiagnosisAction,
     NoAction,
 )
->>>>>>> a38cf824
 from dlrover.python.diagnosis.common.diagnosis_data import DiagnosisData
 
 
@@ -252,26 +245,6 @@
         )
         return self._report(message)
 
-<<<<<<< HEAD
-    def report_heart_beat(self, timestamp) -> List[DiagnosisAction]:
-        message = grpc.HeartBeat(timestamp=timestamp)
-        response: grpc.HeartbeatResponse = self._get(message)
-        actions: List[DiagnosisAction] = []
-        for grpc_action in response.diagnosis_actions:
-            action_cls: Optional[DiagnosisData] = getattr(
-                self._diagnosis_action_module,
-                grpc_action.action_cls,
-            )
-            if action_cls is None:
-                logger.warning(
-                    "Invalid diagnosis action "
-                    f"action type: {grpc_action.action_cls}"
-                )
-                continue
-            action = action_cls.from_json(grpc_action.action_content)
-            actions.append(action)
-        return actions
-=======
     def report_heart_beat(self, timestamp) -> DiagnosisAction:
         message = grpc.HeartBeat(timestamp=timestamp)
         response: grpc.HeartbeatResponse = self._get(message)
@@ -288,7 +261,6 @@
         else:
             action = action_cls.from_json(response.action.action_content)
         return action
->>>>>>> a38cf824
 
     def get_cluster_version(self, version_type, task_type, task_id):
         request = grpc.ClusterVersionRequest(
