--- conflicted
+++ resolved
@@ -43,11 +43,7 @@
 
 
 # based on https://github.com/THUDM/GLM/blob/main/fp16/fp16.py
-<<<<<<< HEAD
-class BF16Optimizer:
-=======
 class BF16Optimizer(torch.optim.Optimizer):
->>>>>>> 4be64ddd
     """
     :class:`BF16Optimizer` is designed to wrap an existing PyTorch optimizer.
     """
