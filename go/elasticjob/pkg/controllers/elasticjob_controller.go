--- conflicted
+++ resolved
@@ -19,7 +19,6 @@
 import (
 	"context"
 	"fmt"
-	"k8s.io/client-go/util/retry"
 	"time"
 
 	"github.com/go-logr/logr"
@@ -354,24 +353,13 @@
 	err := retry.RetryOnConflict(retry.DefaultRetry, func() error {
 		currentJob := &elasticv1alpha1.ElasticJob{}
 		if err := c.Get(context.TODO(), types.NamespacedName{
-<<<<<<< HEAD
-			Namespace: job.Namespace,
-			Name:      job.Name,
-=======
 			Namespace: updateJob.Namespace,
 			Name:      updateJob.Name,
->>>>>>> 96fa9d1c
 		}, currentJob); err != nil {
 			return err
 		}
 
-<<<<<<< HEAD
-		// 合并状态修改
 		currentJob.Status = updateJob.Status
-
-=======
-		currentJob.Status = updateJob.Status
->>>>>>> 96fa9d1c
 		return c.Status().Update(context.TODO(), currentJob)
 	})
 	if err != nil {
@@ -379,7 +367,6 @@
 			job.GetObjectKind().GroupVersionKind(),
 			job.GetName(), err)
 	}
-
 	// Update will modify the job status.
 	job.ResourceVersion = updateJob.ResourceVersion
 	return err
