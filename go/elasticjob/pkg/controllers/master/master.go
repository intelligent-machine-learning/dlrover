// Copyright 2022 The DLRover Authors. All rights reserved.
// Licensed under the Apache License, Version 2.0 (the "License");
// you may not use this file except in compliance with the License.
// You may obtain a copy of the License at
//
// http://www.apache.org/licenses/LICENSE-2.0
//
// Unless required by applicable law or agreed to in writing, software
// distributed under the License is distributed on an "AS IS" BASIS,
// WITHOUT WARRANTIES OR CONDITIONS OF ANY KIND, either express or implied.
// See the License for the specific language governing permissions and
// limitations under the License.

package master

import (
	"context"
	"fmt"
	"strconv"

	elasticv1alpha1 "github.com/intelligent-machine-learning/dlrover/go/elasticjob/api/v1alpha1"
	common "github.com/intelligent-machine-learning/dlrover/go/elasticjob/pkg/common"
	commonv1 "github.com/intelligent-machine-learning/dlrover/go/elasticjob/pkg/common/api/v1"
	logger "github.com/sirupsen/logrus"
	corev1 "k8s.io/api/core/v1"
	"k8s.io/apimachinery/pkg/api/errors"
	"k8s.io/apimachinery/pkg/api/resource"
	metav1 "k8s.io/apimachinery/pkg/apis/meta/v1"
	runtime_client "sigs.k8s.io/controller-runtime/pkg/client"
)

const (
	initMasterContainerCPU     = "1"
	initMasterContainerMemory  = "2Gi"
	initMasterContainerStorage = "2Gi"
	masterCommand              = "python -m dlrover.python.master.main"
	masterServicePort          = 50001
	initMasterIndex            = 0
	defaultImagePullPolicy     = "Always"
	envMasterAddrKey           = "DLROVER_MASTER_ADDR"
	envBrainServiceAddrKey     = "DLROVER_BRAIN_SERVICE_ADDR"
	defaultBrainServiceAddr    = "dlrover-brain.dlrover.svc.cluster.local:50001"
	envPodIP                   = "POD_IP"

	// ReplicaTypeJobMaster is the type for DLRover ElasticJob Master replica.
	ReplicaTypeJobMaster commonv1.ReplicaType = "dlrover-master"

	// supported arguments(should be supported in 'dlrover.python.master.args')
	pendingTimeoutArg      = "pending_timeout"
	pendingFailStrategyArg = "pending_fail_strategy"
<<<<<<< HEAD
	preCheckArg            = "pre_check"
=======
	serviceType            = "service_type"
>>>>>>> 1c4109d1
)

// Manager generates a master pod object.
type Manager struct{}

func init() {
	common.ReplicaManagers[ReplicaTypeJobMaster] = &Manager{}
}

func (m *Manager) newJobMaster(
	job *elasticv1alpha1.ElasticJob, replicaIndex int,
) *corev1.Pod {
	masterName := newJobMasterName(job.Name)
	pod := common.NewPod(
		job, &job.Spec.ReplicaSpecs[ReplicaTypeJobMaster].Template, masterName,
	)
	pod.Labels[common.LabelReplicaTypeKey] = string(ReplicaTypeJobMaster)
	pod.Labels[common.LabelReplicaIndexKey] = fmt.Sprintf("%d", replicaIndex)
	if job.Spec.OptimizeMode == "cluster" {
		brainServiceAddr := defaultBrainServiceAddr
		if job.Spec.BrainService != "" {
			brainServiceAddr = job.Spec.BrainService
		}
		setBrainServiceIntoContainer(&pod.Spec.Containers[0], brainServiceAddr)
	}
	return pod
}

// ReconcilePods reconciles Pods of a job on a K8s cluster
func (m *Manager) ReconcilePods(
	client runtime_client.Client,
	job *elasticv1alpha1.ElasticJob,
	scalePlan *elasticv1alpha1.ScalePlan,
) error {
	master, _ := m.getMasterPod(client, job)
	if master != nil {
		logger.Warnf("Master exists")
		return nil
	}
	masterPod := m.newJobMaster(job, initMasterIndex)
	err := client.Create(context.Background(), masterPod)
	if err != nil {
		return err
	}
	service := m.newJobMasterService(job)
	err = client.Create(context.Background(), service)
	if err != nil {
		return err
	}
	return nil
}

// SyncJobState synchronize the job status by replicas
func (m *Manager) SyncJobState(client runtime_client.Client, job *elasticv1alpha1.ElasticJob) error {
	master, err := m.getMasterPod(client, job)
	if master == nil {
		logger.Warnf("Failed to get master, error : %v", err)
		return nil
	}
	masterIndex, _ := strconv.Atoi(master.Labels[common.LabelReplicaIndexKey])
	job.Status.ReplicaStatuses[ReplicaTypeJobMaster] = common.GetReplicaStatus([]corev1.Pod{*master})
	if master.Status.Phase == corev1.PodSucceeded {
		msg := fmt.Sprintf("job(%s/%s) successfully completed", job.Namespace, job.Name)
		if job.Status.CompletionTime == nil {
			now := metav1.Now()
			job.Status.CompletionTime = &now
		}
		common.UpdateStatus(&job.Status, commonv1.JobSucceeded, common.JobCreatedReason, msg)
	} else if master.Status.Phase == corev1.PodFailed {
		msg := fmt.Sprintf("job(%s/%s) has failed", job.Namespace, job.Name)
		reason := master.Status.Reason
		if reason == "" {
			reason = common.JobFailedReason
		}
		if job.Status.CompletionTime == nil {
			now := metav1.Now()
			job.Status.CompletionTime = &now
		}
		common.UpdateStatus(&job.Status, commonv1.JobFailed, reason, msg)
	} else if master.Status.Phase == corev1.PodPending && masterIndex == 0 {
		msg := fmt.Sprintf("job(%s/%s) is pending.", job.Namespace, job.Name)
		common.UpdateStatus(&job.Status, commonv1.JobPending, common.JobPendingReason, msg)
	} else if master.Status.Phase == corev1.PodRunning {
		if job.Status.Phase != commonv1.JobRunning {
			msg := fmt.Sprintf("job(%s/%s) is running.", job.Namespace, job.Name)
			common.UpdateStatus(&job.Status, commonv1.JobRunning, common.JobRunningReason, msg)
		}
	}
	return nil
}

// getMasterPod gets the master pod of a job from a cluster.
func (m *Manager) getMasterPod(client runtime_client.Client, job *elasticv1alpha1.ElasticJob) (*corev1.Pod, error) {
	pods, err := common.GetReplicaTypePods(client, job, ReplicaTypeJobMaster)
	if errors.IsNotFound(err) {
		return nil, err
	}
	if len(pods) == 0 {
		logger.Warnf("No master of job %s Found", job.Name)
		return nil, nil
	}

	return &pods[len(pods)-1], nil
}

func (m *Manager) newJobMasterService(job *elasticv1alpha1.ElasticJob) *corev1.Service {
	name := NewEasydlMasterServiceName(job.Name)
	selector := make(map[string]string)
	selector[common.LabelReplicaTypeKey] = string(ReplicaTypeJobMaster)
	service := common.NewService(job, name, masterServicePort, selector)
	return service
}

// NewEasydlMasterServiceName create a service name for Job master
func NewEasydlMasterServiceName(jobName string) string {
	return fmt.Sprintf("elasticjob-%s-%s", jobName, string(ReplicaTypeJobMaster))
}

// newJobMasterName create a name for Job master
func newJobMasterName(jobName string) string {
	return fmt.Sprintf("elasticjob-%s-%s", jobName, string(ReplicaTypeJobMaster))
}

// HandleFaultPods relaunches a new Pod if a pod is deleted or ignores
// the fault Pod if it fails with uncoverable errors.
func (m *Manager) HandleFaultPods(client runtime_client.Client, job *elasticv1alpha1.ElasticJob) error {
	curMaster, _ := m.getMasterPod(client, job)
	if curMaster == nil {
		newMasterPod := m.newJobMaster(job, initMasterIndex)
		logger.Infof("Master %s is deleted and relaunch a new one", newMasterPod.Name)
		err := client.Create(context.Background(), newMasterPod)
		if err != nil {
			return err
		}
	}
	if curMaster.DeletionTimestamp != nil {
		curIndex, err := strconv.Atoi(curMaster.Labels[common.LabelReplicaIndexKey])
		if err != nil {
			return err
		}
		newIndex := curIndex + 1
		newMasterPod := m.newJobMaster(job, newIndex)
		logger.Infof("Master %s is deleted and relaunch a new one %s", curMaster.Name, newMasterPod.Name)
		err = client.Create(context.Background(), newMasterPod)
		if err != nil {
			return err
		}
	}
	return nil
}

// SetMasterAddrIntoContainer sets the master service address into pod envs
func SetMasterAddrIntoContainer(container *corev1.Container, jobName string) {
	masterAddrEnv := newMasterAddrEnvVar(jobName)
	container.Env = append(container.Env, masterAddrEnv)
}

func newMasterAddrEnvVar(jobName string) corev1.EnvVar {
	masterServiceAddr := NewEasydlMasterServiceName(jobName)
	return corev1.EnvVar{
		Name:  envMasterAddrKey,
		Value: fmt.Sprintf("%s:%d", masterServiceAddr, masterServicePort),
	}
}

func setBrainServiceIntoContainer(container *corev1.Container, serviceAddr string) {
	envVar := corev1.EnvVar{
		Name:  envBrainServiceAddrKey,
		Value: serviceAddr,
	}
	container.Env = append(container.Env, envVar)
}

// StopRunningPods stops all running master Pods
func (m *Manager) StopRunningPods(
	client runtime_client.Client,
	job *elasticv1alpha1.ElasticJob,
) error {
	pod, err := m.getMasterPod(client, job)
	if pod == nil {
		logger.Warnf("Job %s: Failed to get master, error : %v", job.Name, err)
		return nil
	}
	if pod.Status.Phase == corev1.PodRunning || pod.Status.Phase == corev1.PodPending {
		common.DeletePod(client, pod)
	}
	return nil
}

func getMasterArguments() []string {
<<<<<<< HEAD
	return []string{pendingTimeoutArg, pendingFailStrategyArg, preCheckArg}
=======
	return []string{pendingTimeoutArg, pendingFailStrategyArg, serviceType}
>>>>>>> 1c4109d1
}

// NewMasterTemplateToJob sets configurations to the master template of a job.
func NewMasterTemplateToJob(job *elasticv1alpha1.ElasticJob, masterImage string) {
	var podTemplate *corev1.PodTemplateSpec
	if _, ok := job.Spec.ReplicaSpecs[ReplicaTypeJobMaster]; ok {
		podTemplate = &job.Spec.ReplicaSpecs[ReplicaTypeJobMaster].Template
	} else {
		podTemplate = createDefaultMasterTemplate(job, masterImage)
	}
	podIPEnv := corev1.EnvVar{
		Name: envPodIP,
		ValueFrom: &corev1.EnvVarSource{
			FieldRef: &corev1.ObjectFieldSelector{
				APIVersion: "v1",
				FieldPath:  "status.podIP",
			},
		},
	}
	podTemplate.Spec.Containers[0].Env = append(podTemplate.Spec.Containers[0].Env, podIPEnv)
	job.Spec.ReplicaSpecs[ReplicaTypeJobMaster] = &elasticv1alpha1.ReplicaSpec{
		ReplicaSpec: commonv1.ReplicaSpec{
			Template: *podTemplate,
		},
	}
}

func createDefaultMasterTemplate(job *elasticv1alpha1.ElasticJob, masterImage string) *corev1.PodTemplateSpec {
	command := masterCommand + fmt.Sprintf(
		" --platform pyk8s --namespace %s --job_name %s --port %d",
		job.Namespace, job.Name, masterServicePort,
	)

	// for extra arguments
	for _, item := range getMasterArguments() {
		if value, ok := job.Annotations[item]; ok {
			command += fmt.Sprintf(" --%s %s", item, value)
		}
	}

	container := corev1.Container{
		Name:            "main",
		Image:           masterImage,
		ImagePullPolicy: defaultImagePullPolicy,
		Command:         []string{"/bin/bash", "-c", command},
		Resources: corev1.ResourceRequirements{
			Requests: corev1.ResourceList{
				corev1.ResourceCPU:              resource.MustParse(initMasterContainerCPU),
				corev1.ResourceMemory:           resource.MustParse(initMasterContainerMemory),
				corev1.ResourceEphemeralStorage: resource.MustParse(initMasterContainerStorage),
			},
			Limits: corev1.ResourceList{
				corev1.ResourceCPU:              resource.MustParse(initMasterContainerCPU),
				corev1.ResourceMemory:           resource.MustParse(initMasterContainerMemory),
				corev1.ResourceEphemeralStorage: resource.MustParse(initMasterContainerStorage),
			},
		},
	}
	podTemplate := &corev1.PodTemplateSpec{
		Spec: corev1.PodSpec{
			Containers:    []corev1.Container{container},
			RestartPolicy: corev1.RestartPolicyNever,
		},
	}
	return podTemplate
}<|MERGE_RESOLUTION|>--- conflicted
+++ resolved
@@ -48,11 +48,8 @@
 	// supported arguments(should be supported in 'dlrover.python.master.args')
 	pendingTimeoutArg      = "pending_timeout"
 	pendingFailStrategyArg = "pending_fail_strategy"
-<<<<<<< HEAD
+	serviceType            = "service_type"
 	preCheckArg            = "pre_check"
-=======
-	serviceType            = "service_type"
->>>>>>> 1c4109d1
 )
 
 // Manager generates a master pod object.
@@ -243,11 +240,7 @@
 }
 
 func getMasterArguments() []string {
-<<<<<<< HEAD
-	return []string{pendingTimeoutArg, pendingFailStrategyArg, preCheckArg}
-=======
-	return []string{pendingTimeoutArg, pendingFailStrategyArg, serviceType}
->>>>>>> 1c4109d1
+	return []string{pendingTimeoutArg, pendingFailStrategyArg, serviceType, preCheckArg}
 }
 
 // NewMasterTemplateToJob sets configurations to the master template of a job.
