# Fastly Save and Load Checkpoint to Resume Training

The design to introduce how to speed up saving and loading the checkpoint
to resume training.

## Background

It is very difficult to keep training a foundational model during a long time period
without any interruption. Hardware failure, OS failure or network breakdown
may often happen during the training. Users usually periodically checkpoint
the model and optimizer states to the storage and resume the training
after an interruption. Now, It takes a few minutes to use  `torch.save` to
checkpoint a large foundational model. Frequent checkpointing may waste
many hours of the accelerator (GPU, NPU, TPU) since the training must stop
until the checkpointing is completed. On the other hand, infrequent checkpoints
could reduce the overhead but take the risk of wasting more training steps
when resuming the training from the latest checkpoint file. Reducing the checkpointing
overhead is necessary to improve the training efficiency and the accelerator utilization
when we train a foundation model using thousands of accelerators.

## Target

- Reduce the checkpointing time overhead to block the training for
  DDP, FSDP, DeepSpeed or Megatron.
- Speed up loading the checkpoint file when the training restarts.
- Automatically configure the checkpoint period to improve the efficient
  training time as soon as possible if the failure probability is given.

## Design

Save a checkpoint in PyTorch contains the following steps:

- Allocate CPU memory to place parameters.
- Copy parameters from GPU to CPU memory.
- Using `pickle` to serialize parameters.
- Write the serialized data into a file in the storage.

By experiments to save a checkpoint of 3GB GPT model from A100 to a disk, we find
the 1st step needs 2.3s, the 2nd step needs 0.12s, the 3rd and 4th steps
need 6.5s. So, it is very fast to copy the model parameters from GPU to the CPU memory.
So, we can copy the weights from GPU to CPU memory in the training loop
and asynchronously save weights from CPU memory to the storage. The solution
will block the training to save checkpoint with a little time.

## A daemon Subprocess of the Training Process Asynchronously Saves Checkpoint to the Storage

We can start a daemon subprocess in the training process to save the

- Start a thread to save states from GPU to CPU memory.
<<<<<<< HEAD
- Make the memory buffer to place Torch tensors of states.
- Write state dict to pinned memory.
- Start a subprocess to asynchrounously save states to storage.
=======

1. Make the memory buffer to place Torch tensors of states.

```Python

import torch.distributed.checkpoint._traverse as _traverse


def alloc_memory(path, value):
    print(path[0])
    buffer[path[0]] = torch.empty_like(value.cpu(), pin_memory=True)


def make_state_dict_buffer(state_dict):
    _traverse.traverse_state_dict(state_dict, alloc_memory)

```

- Write state dict to pinned memory.

```python

import torch.distributed.checkpoint._traverse as _traverse


def copy_state_to_memory(path, value):
    buffer[path[0]].copy_(value)


def copy_state_dict_to_buffer(state_dict):
    _traverse.traverse_state_dict(state_dict, copy_state_to_memory)
```

- Start a subprocess to asynchronously save states to storage.
>>>>>>> ddb28a95

We can start a subprocess in the training process and share the
tensor buffer by the shared memory of multiprocessing.

<<<<<<< HEAD
## The ElasticAgent Asynchronously Saves the Checkpoint into Storage
=======
```Python
import multiprocessing

manager = multiprocessing.Manager()
share_memory = manager.dict()
step_queue = multiprocessing.Queue(maxsize=1)


def periodically_save():
    while True:
        step = step_queue.get()
        step = step_queue.pop()
        path = os.path.join(ckpt_dir, str(step))
        torch.save(shard_memory["model"], path)


def save_checkpoint_step(step):
    step_queue.put(step, block=False)
```

### Asynchronously Save Checkpoint by an independent CPU process
>>>>>>> ddb28a95

If we start a daemon subprocess of the GPU training process, the daemon
subprocess will exit if the training process fails. In this case, the
parameters in CPU memory of the daemon subprocess will be cleaned. So, the elastic agent
in the main process can allocate the shared memory with the training
process. The training process saves the state dict to the shared memroy and
the agent save them into the storage.

The agent and training process need to do the following steps:

- The agent monitors the training process to create the mata of model and
optimizer state dict.
- The training process notifies to the agent the checkpointing meta when the
training process firstly saves the state dict into the memory.
- The agent allocates the shared memory with the checkpointing meta and notifies
the training process to copy the state dict from GPU to the shared CPU memory.
- The agent saves the state dict in the shared memory into the storage when one of the conditions
is satisifed:
  - The training process notifies the agent to save the storage with a checkpointing path.
  - The training process fails. If one training process fails, the job master needs
    to notify all agents to save the buffer into the storage.
- One of agents on nodes checks the integrity of the checkpointing file.

### Load checkpoint from the multiple-level storage

If the training process fails and the elastic agent of PyTorch can restart the
training process to resume the training, the training process can load the checkpoint
from the shared memory not from the storage. Loading from the memory is much faster
than the storage.

## The ElasticAgent Asynchronously Saves the Checkpoint into Storage

If we start a daemon subprocess of the GPU training process, the daemon
subprocess will exit if the training process fails. In this case, the
parameters in CPU memory of the daemon subprocess will be cleaned. So, the elastic agent
in the main process can allocate the shared memory with the training
process. The training process saves the state dict to the shared memory and
the agent save them into the storage.

### The Classes Design

As we need a global thread to keep and sync the checkpointing state in storage, and an agent
thread per node to save the checkpointing state into the storage, we design three classes to
implement the checkpointing process.

<div align="center">
<img src="../figures/async-ckpt-classes.jpg" alt="Async Checkpoint Classes" width="1000">
</div>

- **AgentCkptManger**
  - One instance runs in each agent process.
      memory and the storage.
  - Get the Shared lock of shared memory and save the checkpoint state into the storage.
  - One of Agent check if all agents finish the writing and commit the checkpoint.

- **TrainCkptManger**
  - One instance runs in each training process.
  - Is responsible for coping the checkpointing state from GPU to shared memory.
  - Notifies the AgentCkptManger to save the checkpoint state into the storage.

### Async Checkpointing Saving Steps

<div align="center">
<img src="../figures/async-ckpt-steps.jpg" alt="Async Checkpoint Classes" width="1000">
</div>

The agent and training process need to do the following steps:

1. The agent monitors the training process to create the mata of model and
  optimizer state dict.
2. TrainCkptManager acquires the shared lock and update the meta of model and optimizer
  state dict.
3. TrainCkptManager copy the state dict from GPU to the shared memory.
4. TrainCkptManager releases the shared lock.
5. TrainCkptManager notifies the AgentCkptManager to save the checkpointing state into the
  storage.
6. AgentCkptManager acquires the shared lock and write the checkpoint state into the storage.
7. AgentCkptManager in rank 0 checks if all agents finish the writing and commit the checkpoint.
8. AgentCkptManager releases the shared lock.

The following figure shows the checkpointing process in sequence diagram.

<div align="center">
<img src="../figures/async-ckpt-sequence.jpg" alt="Async Checkpoint Classes" width="1000">
</div>

### Last Words when the Training Process Fails

When any of the training processes fails, or the agent is killed by SIGTERM, we can automatically
save the latest checkpoint state into the storage.

### Consistency of the Checkpointing State

For the shared memory checkpointing consistency and correctness, we use a shared lock
to protect the shared memory. If the Agent writing process takes too long time, for training
efficiency, the TrainCkptManager will skip a memory checkpointing and keep training.

For the storage checkpointing consistency and correctness, every agent will write the checkpoint
to a temporary directory, and one of the AgentCkptManager will commit the checkpointing after all agents
finish the writing.

## Checkpoint APIs Design

The engine asynchronously in the training process creates the meta of state dict
and write the state dict into the shared memory.

```Python

class CheckpointEngine(object):
    """
    Attributes:
        checkpoint_dir: str, the directory to save the checkpoint.
        max_to_keep: int, the number of checkpoint files to keep.
        save_mem_interval: int, the interval of iteration steps to save the model and
            optimizer states into the CPU memory.
        save_storage_interval: int, the interval of iteration steps to save the model
            and optimizer states from CPU memory to the storage.
    """

    def __init__(
        self,
        checkpoint_dir,
        max_to_keep=1,
        save_mem_interval=0,
        save_storage_interval=0,
        auto_save=False,
    ):
        pass

    def save(self, step, state_dict):
        """
        Save the state dict if the step is multiple of save_mem_interval.

        Args:
            step: the iteration step in the training loop.
            state_dict: a dictionary.
        """
        pass

    def create_tensor_meta_dict(self, state_dict):
        """Create tensor meta dict with the state_dict."""

    def load(self, resume_path=""):
        """
        Load the state dict from the CPU memory if the state dict is complete in
        CPU memory. Otherwise, the function will load the state dict from the storage. 

        Args:
            resume_path: str, If the resume_path is an empty
                string, the function will load the latest checkpoint file in the checkpoint
                directory.
        
        Returns:
            A dict.
        """
        pass
```

The engine allocates the shared memory in the main process and save the state dict from
the shared memory into the storage.

```Python
class SaveEngine(object):
    def allocate_shared_memory(self, tensor_meta_dict):
        """Allocate the shared memory with the tensor meta dict."""

    def save(self, path):
        """Save the state dict from the shared memory into the storage if it receives
        a saving signal from the training process."""

    def check_integrity(self, path):
        """Check the integrity of the checkpointing files."""
```

The meta class stores the checkpoint tensor meta information.

```Python
class TensorMeta(object):
    """
    TensorMeta is used to restore the tensor from the memory buffer.

    Args:
        shape (tuple(int)): tensor shape.
        dtype (torch.dtype): tensor dtype.
        element_size (int): the size of each element.
        numel (int): the element number of tensor.
        offset (int): the offset in the memory buffer. 
    """
    shape: Tuple[int] = None  # type: ignore
    dtype: torch.dtype = None  # type: ignore
    element_size: int = 0
    numel: int = 0
    offset: int = 0


class CheckpointMeta(object):
    """
    CheckpointMeta stores the tensor meta of state dict of a rank.

    Args:
        rank (int): the rank of training process.
    """

    def __init__(self, rank, tensor_meta_dict):
        self.rank = rank
        self.tensor_meta_dict = tensor_meta_dict
```

The shared lock between local processes is implemented to avoid conflicts when multiple
processes concurrently read and write to the shared memory.

```Python
class SharedLock(object):
    def acquire(self) -> bool:
        """Acquire a lock shared with multiple processes."""

    def release(self) -> None:
        """Release the lock."""
```

The shared queue between local processes is implemented for the training process to notify
the agent to save the state dict from the shared memory into the storage.

```Python
class SharedQueue(object):
    def put(self, obj, block=True, timeout=None):
        """Put a value into the queue."""

    def get(self, block=True, timeout=None):
        """Get the value and remove it from the queue."""

    def qsize(self):
        """The size fo queue."""

    def empty(self):
        """Verify the queue is empty."""
```

The shared dictionary across multiple processes on a node.

```Python
class SharedDict(object):
    def update(self, new_dict):
        """Update the shared Dict with a new Dict"""

    def get(self):
        """Returna a Python Dict from the shared Dict."""

```<|MERGE_RESOLUTION|>--- conflicted
+++ resolved
@@ -47,75 +47,14 @@
 We can start a daemon subprocess in the training process to save the
 
 - Start a thread to save states from GPU to CPU memory.
-<<<<<<< HEAD
 - Make the memory buffer to place Torch tensors of states.
 - Write state dict to pinned memory.
 - Start a subprocess to asynchrounously save states to storage.
-=======
-
-1. Make the memory buffer to place Torch tensors of states.
-
-```Python
-
-import torch.distributed.checkpoint._traverse as _traverse
-
-
-def alloc_memory(path, value):
-    print(path[0])
-    buffer[path[0]] = torch.empty_like(value.cpu(), pin_memory=True)
-
-
-def make_state_dict_buffer(state_dict):
-    _traverse.traverse_state_dict(state_dict, alloc_memory)
-
-```
-
-- Write state dict to pinned memory.
-
-```python
-
-import torch.distributed.checkpoint._traverse as _traverse
-
-
-def copy_state_to_memory(path, value):
-    buffer[path[0]].copy_(value)
-
-
-def copy_state_dict_to_buffer(state_dict):
-    _traverse.traverse_state_dict(state_dict, copy_state_to_memory)
-```
-
-- Start a subprocess to asynchronously save states to storage.
->>>>>>> ddb28a95
 
 We can start a subprocess in the training process and share the
 tensor buffer by the shared memory of multiprocessing.
 
-<<<<<<< HEAD
 ## The ElasticAgent Asynchronously Saves the Checkpoint into Storage
-=======
-```Python
-import multiprocessing
-
-manager = multiprocessing.Manager()
-share_memory = manager.dict()
-step_queue = multiprocessing.Queue(maxsize=1)
-
-
-def periodically_save():
-    while True:
-        step = step_queue.get()
-        step = step_queue.pop()
-        path = os.path.join(ckpt_dir, str(step))
-        torch.save(shard_memory["model"], path)
-
-
-def save_checkpoint_step(step):
-    step_queue.put(step, block=False)
-```
-
-### Asynchronously Save Checkpoint by an independent CPU process
->>>>>>> ddb28a95
 
 If we start a daemon subprocess of the GPU training process, the daemon
 subprocess will exit if the training process fails. In this case, the
